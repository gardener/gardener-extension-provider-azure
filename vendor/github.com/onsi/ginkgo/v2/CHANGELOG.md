<<<<<<< HEAD
=======
## 2.6.1

### Features
- Override formatter colors from envvars - this is a new feature but an alternative approach involving config files might be taken in the future (#1095) [60240d1]

### Fixes
- GinkgoRecover now supports ignoring panics that match a specific, hidden, interface [301f3e2]

### Maintenance
- Bump github.com/onsi/gomega from 1.24.0 to 1.24.1 (#1077) [3643823]
- Bump golang.org/x/tools from 0.2.0 to 0.4.0 (#1090) [f9f856e]
- Bump nokogiri from 1.13.9 to 1.13.10 in /docs (#1091) [0d7087e]

## 2.6.0

### Features
- `ReportBeforeSuite` provides access to the suite report before the suite begins.
- Add junit config option for omitting leafnodetype (#1088) [956e6d2]
- Add support to customize junit report config to omit spec labels (#1087) [de44005]

### Fixes
- Fix stack trace pruning so that it has a chance of working on windows [2165648]

>>>>>>> 417843d6
## 2.5.1

### Fixes
- skipped tests only show as 'S' when running with -v [3ab38ae]
- Fix typo in docs/index.md (#1082) [55fc58d]
- Fix typo in docs/index.md (#1081) [8a14f1f]
- Fix link notation in docs/index.md (#1080) [2669612]
- Fix typo in `--progress` deprecation message (#1076) [b4b7edc]

### Maintenance
- chore: Included githubactions in the dependabot config (#976) [baea341]
- Bump golang.org/x/sys from 0.1.0 to 0.2.0 (#1075) [9646297]

## 2.5.0

### Ginkgo output now includes a timeline-view of the spec

This commit changes Ginkgo's default output.  Spec details are now
presented as a **timeline** that includes events that occur during the spec
lifecycle interleaved with any GinkgoWriter content.  This makes is much easier
to understand the flow of a spec and where a given failure occurs.

The --progress, --slow-spec-threshold, --always-emit-ginkgo-writer flags
and the SuppressProgressReporting decorator have all been deprecated.  Instead
the existing -v and -vv flags better capture the level of verbosity to display.  However,
a new --show-node-events flag is added to include node `> Enter` and `< Exit` events
in the spec timeline.

In addition, JUnit reports now include the timeline (rendered with -vv) and custom JUnit
reports can be configured and generated using
`GenerateJUnitReportWithConfig(report types.Report, dst string, config JunitReportConfig)`

Code should continue to work unchanged with this version of Ginkgo - however if you have tooling that
was relying on the specific output format of Ginkgo you _may_ run into issues.  Ginkgo's console output is not guaranteed to be stable for tooling and automation purposes.  You should, instead, use Ginkgo's JSON format
to build tooling on top of as it has stronger guarantees to be stable from version to version.

### Features
- Provide details about which timeout expired [0f2fa27]

### Fixes
- Add Support Policy to docs [c70867a]

### Maintenance
- Bump github.com/onsi/gomega from 1.22.1 to 1.23.0 (#1070) [bb3b4e2]

## 2.4.0

### Features

- DeferCleanup supports functions with multiple-return values [5e33c75]
- Add GinkgoLogr (#1067) [bf78c28]
- Introduction of 'MustPassRepeatedly' decorator (#1051) [047c02f]

### Fixes
- correcting some typos (#1064) [1403d3c]
- fix flaky internal_integration interupt specs [2105ba3]
- Correct busted link in README [be6b5b9]

### Maintenance
- Bump actions/checkout from 2 to 3 (#1062) [8a2f483]
- Bump golang.org/x/tools from 0.1.12 to 0.2.0 (#1065) [529c4e8]
- Bump github/codeql-action from 1 to 2 (#1061) [da09146]
- Bump actions/setup-go from 2 to 3 (#1060) [918040d]
- Bump github.com/onsi/gomega from 1.22.0 to 1.22.1 (#1053) [2098e4d]
- Bump nokogiri from 1.13.8 to 1.13.9 in /docs (#1066) [1d74122]
- Add GHA to dependabot config [4442772]

## 2.3.1

## Fixes
Several users were invoking `ginkgo` by installing the latest version of the cli via `go install github.com/onsi/ginkgo/v2/ginkgo@latest`.  When 2.3.0 was released this resulted in an influx of issues as CI systems failed due to a change in the internal contract between the Ginkgo CLI and the Ginkgo library.  Ginkgo only supports running the same version of the library as the cli (which is why both are packaged in the same repository).

With this patch release, the ginkgo CLI can now identify a version mismatch and emit a helpful error message.

- Ginkgo cli can identify version mismatches and emit a helpful error message [bc4ae2f]
- further emphasize that a version match is required when running Ginkgo on CI and/or locally [2691dd8]

### Maintenance
- bump gomega to v1.22.0 [822a937]

## 2.3.0

### Interruptible Nodes and Timeouts

Ginkgo now supports per-node and per-spec timeouts on interruptible nodes.  Check out the [documentation for all the details](https://onsi.github.io/ginkgo/#spec-timeouts-and-interruptible-nodes) but the gist is you can now write specs like this:

```go
It("is interruptible", func(ctx SpecContext) { // or context.Context instead of SpecContext, both are valid.
    // do things until `ctx.Done()` is closed, for example:
    req, err := http.NewRequestWithContext(ctx, "POST", "/build-widgets", nil)
    Expect(err).NotTo(HaveOccured())
    _, err := http.DefaultClient.Do(req)
    Expect(err).NotTo(HaveOccured())

    Eventually(client.WidgetCount).WithContext(ctx).Should(Equal(17))
}, NodeTimeout(time.Second*20), GracePeriod(5*time.Second))
```

and have Ginkgo ensure that the node completes before the timeout elapses.  If it does elapse, or if an external interrupt is received (e.g. `^C`) then Ginkgo will cancel the context and wait for the Grace Period for the node to exit before proceeding with any cleanup nodes associated with the spec.  The `ctx` provided by Ginkgo can also be passed down to Gomega's `Eventually` to have all assertions within the node governed by a single deadline.

### Features

- Ginkgo now records any additional failures that occur during the cleanup of a failed spec.  In prior versions this information was quietly discarded, but the introduction of a more rigorous approach to timeouts and interruptions allows Ginkgo to better track subsequent failures.
- `SpecContext` also provides a mechanism for third-party libraries to provide additional information when a Progress Report is generated.  Gomega uses this to provide the current state of an `Eventually().WithContext()` assertion when a Progress Report is requested.
- DescribeTable now exits with an error if it is not passed any Entries [a4c9865]

## Fixes
- fixes crashes on newer Ruby 3 installations by upgrading github-pages gem dependency [92c88d5]
- Make the outline command able to use the DSL import [1be2427]

## Maintenance
- chore(docs): delete no meaning d [57c373c]
- chore(docs): Fix hyperlinks [30526d5]
- chore(docs): fix code blocks without language settings [cf611c4]
- fix intra-doc link [b541bcb]

## 2.2.0

### Generate real-time Progress Reports [f91377c]

Ginkgo can now generate Progress Reports to point users at the current running line of code (including a preview of the actual source code) and a best guess at the most relevant subroutines.

These Progress Reports allow users to debug stuck or slow tests without exiting the Ginkgo process.  A Progress Report can be generated at any time by sending Ginkgo a `SIGINFO` (`^T` on MacOS/BSD) or `SIGUSR1`.

In addition, the user can specify `--poll-progress-after` and `--poll-progress-interval` to have Ginkgo start periodically emitting progress reports if a given node takes too long.  These can be overriden/set on a per-node basis with the `PollProgressAfter` and `PollProgressInterval` decorators.

Progress Reports are emitted to stdout, and also stored in the machine-redable report formats that Ginkgo supports.

Ginkgo also uses this progress reporting infrastructure under the hood when handling timeouts and interrupts.  This yields much more focused, useful, and informative stack traces than previously.

### Features
- `BeforeSuite`, `AfterSuite`, `SynchronizedBeforeSuite`, `SynchronizedAfterSuite`, and `ReportAfterSuite` now support (the relevant subset of) decorators.  These can be passed in _after_ the callback functions that are usually passed into these nodes.

  As a result the **signature of these methods has changed** and now includes a trailing `args ...interface{}`.  For most users simply using the DSL, this change is transparent.  However if you were assigning one of these functions to a custom variable (or passing it around) then your code may need to change to reflect the new signature.

### Maintenance
- Modernize the invocation of Ginkgo in github actions [0ffde58]
- Update reocmmended CI settings in docs [896bbb9]
- Speed up unnecessarily slow integration test [6d3a90e]

## 2.1.6

### Fixes
- Add `SuppressProgressReporting` decorator to turn off --progress announcements for a given node [dfef62a]
- chore: remove duplicate word in comments [7373214]

## 2.1.5

### Fixes
- drop -mod=mod instructions; fixes #1026 [6ad7138]
- Ensure `CurrentSpecReport` and `AddReportEntry` are thread-safe [817c09b]
- remove stale importmap gcflags flag test [3cd8b93]
- Always emit spec summary [5cf23e2] - even when only one spec has failed
- Fix ReportAfterSuite usage in docs [b1864ad]
- fixed typo (#997) [219cc00]
- TrimRight is not designed to trim Suffix [71ebb74]
- refactor: replace strings.Replace with strings.ReplaceAll (#978) [143d208]
- fix syntax in examples (#975) [b69554f]

### Maintenance
- Bump github.com/onsi/gomega from 1.20.0 to 1.20.1 (#1027) [e5dfce4]
- Bump tzinfo from 1.2.9 to 1.2.10 in /docs (#1006) [7ae91c4]
- Bump github.com/onsi/gomega from 1.19.0 to 1.20.0 (#1005) [e87a85a]
- test: add new Go 1.19 to test matrix (#1014) [bbefe12]
- Bump golang.org/x/tools from 0.1.11 to 0.1.12 (#1012) [9327906]
- Bump golang.org/x/tools from 0.1.10 to 0.1.11 (#993) [f44af96]
- Bump nokogiri from 1.13.3 to 1.13.6 in /docs (#981) [ef336aa]

## 2.1.4

### Fixes
- Numerous documentation typos
- Prepend `when` when using `When` (this behavior was in 1.x but unintentionally lost during the 2.0 rewrite) [efce903]
- improve error message when a parallel process fails to report back [a7bd1fe]
- guard against concurrent map writes in DeprecationTracker [0976569]
- Invoke reporting nodes during dry-run (fixes #956 and #935) [aae4480]
- Fix ginkgo import circle [f779385]

## 2.1.3

See [https://onsi.github.io/ginkgo/MIGRATING_TO_V2](https://onsi.github.io/ginkgo/MIGRATING_TO_V2) for details on V2.

### Fixes
- Calling By in a container node now emits a useful error. [ff12cee]

## 2.1.2

### Fixes

- Track location of focused specs correctly in `ginkgo unfocus` [a612ff1]
- Profiling suites with focused specs no longer generates an erroneous failure message [8fbfa02]
- Several documentation typos fixed.  Big thanks to everyone who helped catch them and report/fix them!

## 2.1.1

See [https://onsi.github.io/ginkgo/MIGRATING_TO_V2](https://onsi.github.io/ginkgo/MIGRATING_TO_V2) for details on V2.

### Fixes
- Suites that only import the new dsl packages are now correctly identified as Ginkgo suites [ec17e17]

## 2.1.0

See [https://onsi.github.io/ginkgo/MIGRATING_TO_V2](https://onsi.github.io/ginkgo/MIGRATING_TO_V2) for details on V2.

2.1.0 is a minor release with a few tweaks:

- Introduce new DSL packages to enable users to pick-and-choose which portions of the DSL to dot-import. [90868e2]  More details [here](https://onsi.github.io/ginkgo/#alternatives-to-dot-importing-ginkgo).
- Add error check for invalid/nil parameters to DescribeTable [6f8577e]
- Myriad docs typos fixed (thanks everyone!) [718542a, ecb7098, 146654c, a8f9913, 6bdffde, 03dcd7e]

## 2.0.0

See [https://onsi.github.io/ginkgo/MIGRATING_TO_V2](https://onsi.github.io/ginkgo/MIGRATING_TO_V2)

## 1.16.5

Ginkgo 2.0 now has a Release Candidate.  1.16.5 advertises the existence of the RC.
1.16.5 deprecates GinkgoParallelNode in favor of GinkgoParallelProcess

You can silence the RC advertisement by setting an `ACK_GINKGO_RC=true` environment variable or creating a file in your home directory called `.ack-ginkgo-rc`

## 1.16.4

### Fixes
1.16.4 retracts 1.16.3.  There are no code changes.  The 1.16.3 tag was associated with the wrong commit and an attempt to change it after-the-fact has proven problematic.  1.16.4 retracts 1.16.3 in Ginkgo's go.mod and creates a new, correctly tagged, release.

## 1.16.3

### Features
- Measure is now deprecated and emits a deprecation warning.

## 1.16.2

### Fixes
- Deprecations can be suppressed by setting an `ACK_GINKGO_DEPRECATIONS=<semver>` environment variable.

## 1.16.1

### Fixes
- Suppress --stream deprecation warning on windows (#793)

## 1.16.0

### Features
- Advertise Ginkgo 2.0.  Introduce deprecations. [9ef1913]
    - Update README.md to advertise that Ginkgo 2.0 is coming.
    - Backport the 2.0 DeprecationTracker and start alerting users
    about upcoming deprecations.

- Add slim-sprig template functions to bootstrap/generate (#775) [9162b86]

- Fix accidental reference to 1488 (#784) [9fb7fe4]

## 1.15.2

### Fixes
- ignore blank `-focus` and `-skip` flags (#780) [e90a4a0]

## 1.15.1

### Fixes
- reporters/junit: Use `system-out` element instead of `passed` (#769) [9eda305]

## 1.15.0

### Features
- Adds 'outline' command to print the outline of specs/containers in a file (#754) [071c369] [6803cc3] [935b538] [06744e8] [0c40583]
- Add support for using template to generate tests (#752) [efb9e69]
- Add a Chinese Doc #755 (#756) [5207632]
- cli: allow multiple -focus and -skip flags (#736) [9a782fb]

### Fixes
- Add _internal to filename of tests created with internal flag (#751) [43c12da]

## 1.14.2

### Fixes
- correct handling windows backslash in import path (#721) [97f3d51]
- Add additional methods to GinkgoT() to improve compatibility with the testing.TB interface [b5fe44d]

## 1.14.1

### Fixes
- Discard exported method declaration when running ginkgo bootstrap (#558) [f4b0240]

## 1.14.0

### Features
- Defer running top-level container nodes until RunSpecs is called [d44dedf]
- [Document Ginkgo lifecycle](http://onsi.github.io/ginkgo/#understanding-ginkgos-lifecycle)
- Add `extensions/globals` package (#692) [3295c8f] - this can be helpful in contexts where you are test-driving your test-generation code (see [#692](https://github.com/onsi/ginkgo/pull/692))
- Print Skip reason in JUnit reporter if one was provided [820dfab]

## 1.13.0

### Features
- Add a version of table.Entry that allows dumping the entry parameters. (#689) [21eaef2]

### Fixes
- Ensure integration tests pass in an environment sans GOPATH [606fba2]
- Add books package (#568) [fc0e44e]
- doc(readme): installation via "tools package" (#677) [83bb20e]
- Solve the undefined: unix.Dup2 compile error on mips64le (#680) [0624f75]
- Import package without dot (#687) [6321024]
- Fix integration tests to stop require GOPATH (#686) [a912ec5]

## 1.12.3

### Fixes
- Print correct code location of failing table test (#666) [c6d7afb]

## 1.12.2

### Fixes
- Update dependencies [ea4a036]

## 1.12.1

### Fixes
- Make unfocus ("blur") much faster (#674) [8b18061]
- Fix typo (#673) [7fdcbe8]
- Test against 1.14 and remove 1.12 [d5c2ad6]
- Test if a coverprofile content is empty before checking its latest character (#670) [14d9fa2]
- replace tail package with maintained one. this fixes go get errors (#667) [4ba33d4]
- improve ginkgo performance - makes progress on #644 [a14f98e]
- fix convert integration tests [1f8ba69]
- fix typo successful -> successful (#663) [1ea49cf]
- Fix invalid link (#658) [b886136]
- convert utility : Include comments from source (#657) [1077c6d]
- Explain what BDD means [d79e7fb]
- skip race detector test on unsupported platform (#642) [f8ab89d]
- Use Dup2 from golang.org/x/sys/unix instead of syscallDup (#638) [5d53c55]
- Fix missing newline in combined coverage file (#641) [6a07ea2]
- check if a spec is run before returning SpecSummary (#645) [8850000]

## 1.12.0

### Features
- Add module definition (#630) [78916ab]

## 1.11.0

### Features
- Add syscall for riscv64 architecture [f66e896]
- teamcity reporter: output location of test failure as well as test definition (#626) [9869142]
- teamcity reporter: output newline after every service message (#625) [3cfa02d]
- Add support for go module when running `generate` command (#578) [9c89e3f]

## 1.10.3

### Fixes
- Set go_import_path in travis.yml to allow internal packages in forks (#607) [3b721db]
- Add integration test [d90e0dc]
- Fix coverage files combining [e5dde8c]
- A new CLI option: -ginkgo.reportFile <file path> (#601) [034fd25]

## 1.10.2

### Fixes
- speed up table entry generateIt() (#609) [5049dc5]
- Fix. Write errors to stderr instead of stdout (#610) [7bb3091]

## 1.10.1

### Fixes
- stack backtrace: fix skipping (#600) [2a4c0bd]

## 1.10.0

### Fixes
- stack backtrace: fix alignment and skipping [66915d6]
- fix typo in documentation [8f97b93]

## 1.9.0

### Features
- Option to print output into report, when tests have passed [0545415]

### Fixes
- Fixed typos in comments [0ecbc58]
- gofmt code [a7f8bfb]
- Simplify code [7454d00]
- Simplify concatenation, incrementation and function assignment [4825557]
- Avoid unnecessary conversions [9d9403c]
- JUnit: include more detailed information about panic [19cca4b]
- Print help to stdout when the user asks for help [4cb7441]


## 1.8.0

### New Features
- allow config of the vet flag for `go test` (#562) [3cd45fa]
- Support projects using go modules [d56ee76]

### Fixes and Minor Improvements
- chore(godoc): fixes typos in Measurement funcs [dbaca8e]
- Optimize focus to avoid allocations [f493786]
- Ensure generated test file names are underscored [505cc35]

## 1.7.0

### New Features
- Add JustAfterEach (#484) [0d4f080]

### Fixes
- Correctly round suite time in junit reporter [2445fc1]
- Avoid using -i argument to go test for Golang 1.10+ [46bbc26]

## 1.6.0

### New Features
- add --debug flag to emit node output to files (#499) [39febac]

### Fixes
- fix: for `go vet` to pass [69338ec]
- docs: fix for contributing instructions [7004cb1]
- consolidate and streamline contribution docs (#494) [d848015]
- Make generated Junit file compatible with "Maven Surefire" (#488) [e51bee6]
- all: gofmt [000d317]
- Increase eventually timeout to 30s [c73579c]
- Clarify asynchronous test behavior [294d8f4]
- Travis badge should only show master [26d2143]

## 1.5.0 5/10/2018

### New Features
- Supports go v1.10 (#443, #446, #451) [e873237, 468e89e, e37dbfe, a37f4c0, c0b857d, bca5260, 4177ca8]
- Add a When() synonym for Context() (#386) [747514b, 7484dad, 7354a07, dd826c8]
- Re-add noisySkippings flag [652e15c]
- Allow coverage to be displayed for focused specs (#367) [11459a8]
- Handle -outputdir flag (#364) [228e3a8]
- Handle -coverprofile flag (#355) [43392d5]

### Fixes
- When using custom reporters register the custom reporters *before* the default reporter.  This allows users to see the output of any print statements in their customer reporters. (#365) [8382b23]
- When running a test and calculating the coverage using the `-coverprofile` and `-outputdir` flags, Ginkgo fails with an error if the directory does not exist. This is due to an [issue in go 1.10](https://github.com/golang/go/issues/24588) (#446) [b36a6e0]
- `unfocus` command ignores vendor folder (#459) [e5e551c, c556e43, a3b6351, 9a820dd]
- Ignore packages whose tests are all ignored by go (#456) [7430ca7, 6d8be98]
- Increase the threshold when checking time measurements (#455) [2f714bf, 68f622c]
- Fix race condition in coverage tests (#423) [a5a8ff7, ab9c08b]
- Add an extra new line after reporting spec run completion for test2json [874520d]
- added name name field to junit reported testsuite [ae61c63]
- Do not set the run time of a spec when the dryRun flag is used (#438) [457e2d9, ba8e856]
- Process FWhen and FSpecify when unfocusing (#434) [9008c7b, ee65bd, df87dfe]
- Synchronies the access to the state of specs to avoid race conditions (#430) [7d481bc, ae6829d]
- Added Duration on GinkgoTestDescription (#383) [5f49dad, 528417e, 0747408, 329d7ed]
- Fix Ginkgo stack trace on failure for Specify (#415) [b977ede, 65ca40e, 6c46eb8]
- Update README with Go 1.6+, Golang -> Go (#409) [17f6b97, bc14b66, 20d1598]
- Use fmt.Errorf instead of errors.New(fmt.Sprintf (#401) [a299f56, 44e2eaa]
- Imports in generated code should follow conventions (#398) [0bec0b0, e8536d8]
- Prevent data race error when Recording a benchmark value from multiple go routines (#390) [c0c4881, 7a241e9]
- Replace GOPATH in Environment [4b883f0]


## 1.4.0 7/16/2017

- `ginkgo` now provides a hint if you accidentally forget to run `ginkgo bootstrap` to generate a `*_suite_test.go` file that actually invokes the Ginkgo test runner. [#345](https://github.com/onsi/ginkgo/pull/345)
- thanks to improvements in `go test -c` `ginkgo` no longer needs to fix Go's compilation output to ensure compilation errors are expressed relative to the CWD. [#357]
- `ginkgo watch -watchRegExp=...` allows you to specify a custom regular expression to watch.  Only files matching the regular expression are watched for changes (the default is `\.go$`) [#356]
- `ginkgo` now always emits compilation output.  Previously, only failed compilation output was printed out. [#277]
- `ginkgo -requireSuite` now fails the test run if there are `*_test.go` files but `go test` fails to detect any tests.  Typically this means you forgot to run `ginkgo bootstrap` to generate a suite file. [#344]
- `ginkgo -timeout=DURATION` allows you to adjust the timeout for the entire test suite (default is 24 hours) [#248]

## 1.3.0 3/28/2017

Improvements:

- Significantly improved parallel test distribution.  Now instead of pre-sharding test cases across workers (which can result in idle workers and poor test performance) Ginkgo uses a shared queue to keep all workers busy until all tests are complete.  This improves test-time performance and consistency.
- `Skip(message)` can be used to skip the current test.
- Added `extensions/table` - a Ginkgo DSL for [Table Driven Tests](http://onsi.github.io/ginkgo/#table-driven-tests)
- Add `GinkgoRandomSeed()` - shorthand for `config.GinkgoConfig.RandomSeed`
- Support for retrying flaky tests with `--flakeAttempts`
- `ginkgo ./...` now recurses as you'd expect
- Added `Specify` a synonym for `It`
- Support colorise on Windows
- Broader support for various go compilation flags in the `ginkgo` CLI

Bug Fixes:

- Ginkgo tests now fail when you `panic(nil)` (#167)

## 1.2.0 5/31/2015

Improvements

- `ginkgo -coverpkg` calls down to `go test -coverpkg` (#160)
- `ginkgo -afterSuiteHook COMMAND` invokes the passed-in `COMMAND` after a test suite completes (#152)
- Relaxed requirement for Go 1.4+.  `ginkgo` now works with Go v1.3+ (#166)

## 1.2.0-beta

Ginkgo now requires Go 1.4+

Improvements:

- Call reporters in reverse order when announcing spec completion -- allows custom reporters to emit output before the default reporter does.
- Improved focus behavior.  Now, this:

    ```golang
    FDescribe("Some describe", func() {
        It("A", func() {})

        FIt("B", func() {})
    })
    ```

  will run `B` but *not* `A`.  This tends to be a common usage pattern when in the thick of writing and debugging tests.
- When `SIGINT` is received, Ginkgo will emit the contents of the `GinkgoWriter` before running the `AfterSuite`.  Useful for debugging stuck tests.
- When `--progress` is set, Ginkgo will write test progress (in particular, Ginkgo will say when it is about to run a BeforeEach, AfterEach, It, etc...) to the `GinkgoWriter`.  This is useful for debugging stuck tests and tests that generate many logs.
- Improved output when an error occurs in a setup or teardown block.
- When `--dryRun` is set, Ginkgo will walk the spec tree and emit to its reporter *without* actually running anything.  Best paired with `-v` to understand which specs will run in which order.
- Add `By` to help document long `It`s.  `By` simply writes to the `GinkgoWriter`.
- Add support for precompiled tests:
    - `ginkgo build <path-to-package>` will now compile the package, producing a file named `package.test`
    - The compiled `package.test` file can be run directly.  This runs the tests in series.
    - To run precompiled tests in parallel, you can run: `ginkgo -p package.test`
- Support `bootstrap`ping and `generate`ing [Agouti](http://agouti.org) specs.
- `ginkgo generate` and `ginkgo bootstrap` now honor the package name already defined in a given directory
- The `ginkgo` CLI ignores `SIGQUIT`.  Prevents its stack dump from interlacing with the underlying test suite's stack dump.
- The `ginkgo` CLI now compiles tests into a temporary directory instead of the package directory.  This necessitates upgrading to Go v1.4+.
- `ginkgo -notify` now works on Linux

Bug Fixes:

- If --skipPackages is used and all packages are skipped, Ginkgo should exit 0.
- Fix tempfile leak when running in parallel
- Fix incorrect failure message when a panic occurs during a parallel test run
- Fixed an issue where a pending test within a focused context (or a focused test within a pending context) would skip all other tests.
- Be more consistent about handling SIGTERM as well as SIGINT
- When interrupted while concurrently compiling test suites in the background, Ginkgo now cleans up the compiled artifacts.
- Fixed a long standing bug where `ginkgo -p` would hang if a process spawned by one of the Ginkgo parallel nodes does not exit. (Hooray!)

## 1.1.0 (8/2/2014)

No changes, just dropping the beta.

## 1.1.0-beta (7/22/2014)
New Features:

- `ginkgo watch` now monitors packages *and their dependencies* for changes.  The depth of the dependency tree can be modified with the `-depth` flag.
- Test suites with a programmatic focus (`FIt`, `FDescribe`, etc...) exit with non-zero status code, even when they pass.  This allows CI systems to detect accidental commits of focused test suites.
- `ginkgo -p` runs the testsuite in parallel with an auto-detected number of nodes.
- `ginkgo -tags=TAG_LIST` passes a list of tags down to the `go build` command.
- `ginkgo --failFast` aborts the test suite after the first failure.
- `ginkgo generate file_1 file_2` can take multiple file arguments.
- Ginkgo now summarizes any spec failures that occurred at the end of the test run. 
- `ginkgo --randomizeSuites` will run tests *suites* in random order using the generated/passed-in seed.

Improvements:

- `ginkgo -skipPackage` now takes a comma-separated list of strings.  If the *relative path* to a package matches one of the entries in the comma-separated list, that package is skipped.
- `ginkgo --untilItFails` no longer recompiles between attempts.
- Ginkgo now panics when a runnable node (`It`, `BeforeEach`, `JustBeforeEach`, `AfterEach`, `Measure`) is nested within another runnable node.  This is always a mistake.  Any test suites that panic because of this change should be fixed.

Bug Fixes:

- `ginkgo boostrap` and `ginkgo generate` no longer fail when dealing with `hyphen-separated-packages`.
- parallel specs are now better distributed across nodes - fixed a crashing bug where (for example) distributing 11 tests across 7 nodes would panic

## 1.0.0 (5/24/2014)
New Features:

- Add `GinkgoParallelNode()` - shorthand for `config.GinkgoConfig.ParallelNode`

Improvements:

- When compilation fails, the compilation output is rewritten to present a correct *relative* path.  Allows ⌘-clicking in iTerm open the file in your text editor.
- `--untilItFails` and `ginkgo watch` now generate new random seeds between test runs, unless a particular random seed is specified.

Bug Fixes:

- `-cover` now generates a correctly combined coverprofile when running with in parallel with multiple `-node`s.
- Print out the contents of the `GinkgoWriter` when `BeforeSuite` or `AfterSuite` fail.
- Fix all remaining race conditions in Ginkgo's test suite.

## 1.0.0-beta (4/14/2014)
Breaking changes:

- `thirdparty/gomocktestreporter` is gone.  Use `GinkgoT()` instead
- Modified the Reporter interface 
- `watch` is now a subcommand, not a flag.

DSL changes:

- `BeforeSuite` and `AfterSuite` for setting up and tearing down test suites.
- `AfterSuite` is triggered on interrupt (`^C`) as well as exit.
- `SynchronizedBeforeSuite` and `SynchronizedAfterSuite` for setting up and tearing down singleton resources across parallel nodes.

CLI changes:

- `watch` is now a subcommand, not a flag
- `--nodot` flag can be passed to `ginkgo generate` and `ginkgo bootstrap` to avoid dot imports.  This explicitly imports all exported identifiers in Ginkgo and Gomega.  Refreshing this list can be done by running `ginkgo nodot`
- Additional arguments can be passed to specs.  Pass them after the `--` separator
- `--skipPackage` flag takes a regexp and ignores any packages with package names passing said regexp.
- `--trace` flag prints out full stack traces when errors occur, not just the line at which the error occurs.

Misc:

- Start using semantic versioning
- Start maintaining changelog

Major refactor:

- Pull out Ginkgo's internal to `internal`
- Rename `example` everywhere to `spec`
- Much more!<|MERGE_RESOLUTION|>--- conflicted
+++ resolved
@@ -1,5 +1,3 @@
-<<<<<<< HEAD
-=======
 ## 2.6.1
 
 ### Features
@@ -23,7 +21,6 @@
 ### Fixes
 - Fix stack trace pruning so that it has a chance of working on windows [2165648]
 
->>>>>>> 417843d6
 ## 2.5.1
 
 ### Fixes
