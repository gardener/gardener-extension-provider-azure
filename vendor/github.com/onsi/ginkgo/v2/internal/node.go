package internal

import (
	"context"
	"fmt"
	"reflect"
	"sort"
	"time"

	"sync"

	"github.com/onsi/ginkgo/v2/types"
)

var _global_node_id_counter = uint(0)
var _global_id_mutex = &sync.Mutex{}

func UniqueNodeID() uint {
	//There's a reace in the internal integration tests if we don't make
	//accessing _global_node_id_counter safe across goroutines.
	_global_id_mutex.Lock()
	defer _global_id_mutex.Unlock()
	_global_node_id_counter += 1
	return _global_node_id_counter
}

type Node struct {
	ID       uint
	NodeType types.NodeType

	Text         string
	Body         func(SpecContext)
	CodeLocation types.CodeLocation
	NestingLevel int
	HasContext   bool

	SynchronizedBeforeSuiteProc1Body              func(SpecContext) []byte
	SynchronizedBeforeSuiteProc1BodyHasContext    bool
	SynchronizedBeforeSuiteAllProcsBody           func(SpecContext, []byte)
	SynchronizedBeforeSuiteAllProcsBodyHasContext bool

	SynchronizedAfterSuiteAllProcsBody           func(SpecContext)
	SynchronizedAfterSuiteAllProcsBodyHasContext bool
	SynchronizedAfterSuiteProc1Body              func(SpecContext)
	SynchronizedAfterSuiteProc1BodyHasContext    bool

	ReportEachBody  func(types.SpecReport)
	ReportSuiteBody func(types.Report)

	MarkedFocus          bool
	MarkedPending        bool
	MarkedSerial         bool
	MarkedOrdered        bool
	MarkedOncePerOrdered bool
	FlakeAttempts        int
	MustPassRepeatedly   int
	Labels               Labels
	PollProgressAfter    time.Duration
	PollProgressInterval time.Duration
	NodeTimeout          time.Duration
	SpecTimeout          time.Duration
	GracePeriod          time.Duration

	NodeIDWhereCleanupWasGenerated uint
}

// Decoration Types
type focusType bool
type pendingType bool
type serialType bool
type orderedType bool
type honorsOrderedType bool
type suppressProgressReporting bool

const Focus = focusType(true)
const Pending = pendingType(true)
const Serial = serialType(true)
const Ordered = orderedType(true)
const OncePerOrdered = honorsOrderedType(true)
const SuppressProgressReporting = suppressProgressReporting(true)

type FlakeAttempts uint
type MustPassRepeatedly uint
type Offset uint
type Done chan<- interface{} // Deprecated Done Channel for asynchronous testing
type Labels []string
type PollProgressInterval time.Duration
type PollProgressAfter time.Duration
type NodeTimeout time.Duration
type SpecTimeout time.Duration
type GracePeriod time.Duration

func UnionOfLabels(labels ...Labels) Labels {
	out := Labels{}
	seen := map[string]bool{}
	for _, labelSet := range labels {
		for _, label := range labelSet {
			if !seen[label] {
				seen[label] = true
				out = append(out, label)
			}
		}
	}
	return out
}

func PartitionDecorations(args ...interface{}) ([]interface{}, []interface{}) {
	decorations := []interface{}{}
	remainingArgs := []interface{}{}
	for _, arg := range args {
		if isDecoration(arg) {
			decorations = append(decorations, arg)
		} else {
			remainingArgs = append(remainingArgs, arg)
		}
	}
	return decorations, remainingArgs
}

func isDecoration(arg interface{}) bool {
	switch t := reflect.TypeOf(arg); {
	case t == nil:
		return false
	case t == reflect.TypeOf(Offset(0)):
		return true
	case t == reflect.TypeOf(types.CodeLocation{}):
		return true
	case t == reflect.TypeOf(Focus):
		return true
	case t == reflect.TypeOf(Pending):
		return true
	case t == reflect.TypeOf(Serial):
		return true
	case t == reflect.TypeOf(Ordered):
		return true
	case t == reflect.TypeOf(OncePerOrdered):
		return true
	case t == reflect.TypeOf(SuppressProgressReporting):
		return true
	case t == reflect.TypeOf(FlakeAttempts(0)):
		return true
	case t == reflect.TypeOf(MustPassRepeatedly(0)):
		return true
	case t == reflect.TypeOf(Labels{}):
		return true
	case t == reflect.TypeOf(PollProgressInterval(0)):
		return true
	case t == reflect.TypeOf(PollProgressAfter(0)):
		return true
	case t == reflect.TypeOf(NodeTimeout(0)):
		return true
	case t == reflect.TypeOf(SpecTimeout(0)):
		return true
	case t == reflect.TypeOf(GracePeriod(0)):
		return true
	case t.Kind() == reflect.Slice && isSliceOfDecorations(arg):
		return true
	default:
		return false
	}
}

func isSliceOfDecorations(slice interface{}) bool {
	vSlice := reflect.ValueOf(slice)
	if vSlice.Len() == 0 {
		return false
	}
	for i := 0; i < vSlice.Len(); i++ {
		if !isDecoration(vSlice.Index(i).Interface()) {
			return false
		}
	}
	return true
}

var contextType = reflect.TypeOf(new(context.Context)).Elem()
var specContextType = reflect.TypeOf(new(SpecContext)).Elem()

func NewNode(deprecationTracker *types.DeprecationTracker, nodeType types.NodeType, text string, args ...interface{}) (Node, []error) {
	baseOffset := 2
	node := Node{
		ID:                   UniqueNodeID(),
		NodeType:             nodeType,
		Text:                 text,
		Labels:               Labels{},
		CodeLocation:         types.NewCodeLocation(baseOffset),
		NestingLevel:         -1,
		PollProgressAfter:    -1,
		PollProgressInterval: -1,
		GracePeriod:          -1,
	}

	errors := []error{}
	appendError := func(err error) {
		if err != nil {
			errors = append(errors, err)
		}
	}

	args = unrollInterfaceSlice(args)

	remainingArgs := []interface{}{}
	//First get the CodeLocation up-to-date
	for _, arg := range args {
		switch v := arg.(type) {
		case Offset:
			node.CodeLocation = types.NewCodeLocation(baseOffset + int(v))
		case types.CodeLocation:
			node.CodeLocation = v
		default:
			remainingArgs = append(remainingArgs, arg)
		}
	}

	labelsSeen := map[string]bool{}
	trackedFunctionError := false
	args = remainingArgs
	remainingArgs = []interface{}{}
	//now process the rest of the args
	for _, arg := range args {
		switch t := reflect.TypeOf(arg); {
		case t == reflect.TypeOf(float64(0)):
			break //ignore deprecated timeouts
		case t == reflect.TypeOf(Focus):
			node.MarkedFocus = bool(arg.(focusType))
			if !nodeType.Is(types.NodeTypesForContainerAndIt) {
				appendError(types.GinkgoErrors.InvalidDecoratorForNodeType(node.CodeLocation, nodeType, "Focus"))
			}
		case t == reflect.TypeOf(Pending):
			node.MarkedPending = bool(arg.(pendingType))
			if !nodeType.Is(types.NodeTypesForContainerAndIt) {
				appendError(types.GinkgoErrors.InvalidDecoratorForNodeType(node.CodeLocation, nodeType, "Pending"))
			}
		case t == reflect.TypeOf(Serial):
			node.MarkedSerial = bool(arg.(serialType))
			if !nodeType.Is(types.NodeTypesForContainerAndIt) {
				appendError(types.GinkgoErrors.InvalidDecoratorForNodeType(node.CodeLocation, nodeType, "Serial"))
			}
		case t == reflect.TypeOf(Ordered):
			node.MarkedOrdered = bool(arg.(orderedType))
			if !nodeType.Is(types.NodeTypeContainer) {
				appendError(types.GinkgoErrors.InvalidDecoratorForNodeType(node.CodeLocation, nodeType, "Ordered"))
			}
		case t == reflect.TypeOf(OncePerOrdered):
			node.MarkedOncePerOrdered = bool(arg.(honorsOrderedType))
			if !nodeType.Is(types.NodeTypeBeforeEach | types.NodeTypeJustBeforeEach | types.NodeTypeAfterEach | types.NodeTypeJustAfterEach) {
				appendError(types.GinkgoErrors.InvalidDecoratorForNodeType(node.CodeLocation, nodeType, "OncePerOrdered"))
			}
		case t == reflect.TypeOf(SuppressProgressReporting):
			deprecationTracker.TrackDeprecation(types.Deprecations.SuppressProgressReporting())
		case t == reflect.TypeOf(FlakeAttempts(0)):
			node.FlakeAttempts = int(arg.(FlakeAttempts))
			if !nodeType.Is(types.NodeTypesForContainerAndIt) {
				appendError(types.GinkgoErrors.InvalidDecoratorForNodeType(node.CodeLocation, nodeType, "FlakeAttempts"))
			}
		case t == reflect.TypeOf(MustPassRepeatedly(0)):
			node.MustPassRepeatedly = int(arg.(MustPassRepeatedly))
			if !nodeType.Is(types.NodeTypesForContainerAndIt) {
				appendError(types.GinkgoErrors.InvalidDecoratorForNodeType(node.CodeLocation, nodeType, "MustPassRepeatedly"))
			}
		case t == reflect.TypeOf(PollProgressAfter(0)):
			node.PollProgressAfter = time.Duration(arg.(PollProgressAfter))
			if nodeType.Is(types.NodeTypeContainer) {
				appendError(types.GinkgoErrors.InvalidDecoratorForNodeType(node.CodeLocation, nodeType, "PollProgressAfter"))
			}
		case t == reflect.TypeOf(PollProgressInterval(0)):
			node.PollProgressInterval = time.Duration(arg.(PollProgressInterval))
			if nodeType.Is(types.NodeTypeContainer) {
				appendError(types.GinkgoErrors.InvalidDecoratorForNodeType(node.CodeLocation, nodeType, "PollProgressInterval"))
			}
		case t == reflect.TypeOf(NodeTimeout(0)):
			node.NodeTimeout = time.Duration(arg.(NodeTimeout))
			if nodeType.Is(types.NodeTypeContainer) {
				appendError(types.GinkgoErrors.InvalidDecoratorForNodeType(node.CodeLocation, nodeType, "NodeTimeout"))
			}
		case t == reflect.TypeOf(SpecTimeout(0)):
			node.SpecTimeout = time.Duration(arg.(SpecTimeout))
			if !nodeType.Is(types.NodeTypeIt) {
				appendError(types.GinkgoErrors.InvalidDecoratorForNodeType(node.CodeLocation, nodeType, "SpecTimeout"))
			}
		case t == reflect.TypeOf(GracePeriod(0)):
			node.GracePeriod = time.Duration(arg.(GracePeriod))
			if nodeType.Is(types.NodeTypeContainer) {
				appendError(types.GinkgoErrors.InvalidDecoratorForNodeType(node.CodeLocation, nodeType, "GracePeriod"))
			}
		case t == reflect.TypeOf(Labels{}):
			if !nodeType.Is(types.NodeTypesForContainerAndIt) {
				appendError(types.GinkgoErrors.InvalidDecoratorForNodeType(node.CodeLocation, nodeType, "Label"))
			}
			for _, label := range arg.(Labels) {
				if !labelsSeen[label] {
					labelsSeen[label] = true
					label, err := types.ValidateAndCleanupLabel(label, node.CodeLocation)
					node.Labels = append(node.Labels, label)
					appendError(err)
				}
			}
		case t.Kind() == reflect.Func:
			if nodeType.Is(types.NodeTypeContainer) {
				if node.Body != nil {
					appendError(types.GinkgoErrors.MultipleBodyFunctions(node.CodeLocation, nodeType))
					trackedFunctionError = true
					break
				}
				if t.NumOut() > 0 || t.NumIn() > 0 {
					appendError(types.GinkgoErrors.InvalidBodyTypeForContainer(t, node.CodeLocation, nodeType))
					trackedFunctionError = true
					break
				}
				body := arg.(func())
				node.Body = func(SpecContext) { body() }
			} else if nodeType.Is(types.NodeTypeReportBeforeEach | types.NodeTypeReportAfterEach) {
				if node.ReportEachBody == nil {
					node.ReportEachBody = arg.(func(types.SpecReport))
				} else {
					appendError(types.GinkgoErrors.MultipleBodyFunctions(node.CodeLocation, nodeType))
					trackedFunctionError = true
					break
				}
<<<<<<< HEAD
			} else if nodeType.Is(types.NodeTypeReportAfterSuite) {
				if node.ReportAfterSuiteBody == nil {
					node.ReportAfterSuiteBody = arg.(func(types.Report))
=======
			} else if nodeType.Is(types.NodeTypeReportBeforeSuite | types.NodeTypeReportAfterSuite) {
				if node.ReportSuiteBody == nil {
					node.ReportSuiteBody = arg.(func(types.Report))
>>>>>>> 417843d6
				} else {
					appendError(types.GinkgoErrors.MultipleBodyFunctions(node.CodeLocation, nodeType))
					trackedFunctionError = true
					break
				}
			} else if nodeType.Is(types.NodeTypeSynchronizedBeforeSuite) {
				if node.SynchronizedBeforeSuiteProc1Body != nil && node.SynchronizedBeforeSuiteAllProcsBody != nil {
					appendError(types.GinkgoErrors.MultipleBodyFunctions(node.CodeLocation, nodeType))
					trackedFunctionError = true
					break
				}
				if node.SynchronizedBeforeSuiteProc1Body == nil {
					body, hasContext := extractSynchronizedBeforeSuiteProc1Body(arg)
					if body == nil {
						appendError(types.GinkgoErrors.InvalidBodyTypeForSynchronizedBeforeSuiteProc1(t, node.CodeLocation))
						trackedFunctionError = true
					}
					node.SynchronizedBeforeSuiteProc1Body, node.SynchronizedBeforeSuiteProc1BodyHasContext = body, hasContext
				} else if node.SynchronizedBeforeSuiteAllProcsBody == nil {
					body, hasContext := extractSynchronizedBeforeSuiteAllProcsBody(arg)
					if body == nil {
						appendError(types.GinkgoErrors.InvalidBodyTypeForSynchronizedBeforeSuiteAllProcs(t, node.CodeLocation))
						trackedFunctionError = true
					}
					node.SynchronizedBeforeSuiteAllProcsBody, node.SynchronizedBeforeSuiteAllProcsBodyHasContext = body, hasContext
				}
			} else if nodeType.Is(types.NodeTypeSynchronizedAfterSuite) {
				if node.SynchronizedAfterSuiteAllProcsBody != nil && node.SynchronizedAfterSuiteProc1Body != nil {
					appendError(types.GinkgoErrors.MultipleBodyFunctions(node.CodeLocation, nodeType))
					trackedFunctionError = true
					break
				}
				body, hasContext := extractBodyFunction(deprecationTracker, node.CodeLocation, arg)
				if body == nil {
					appendError(types.GinkgoErrors.InvalidBodyType(t, node.CodeLocation, nodeType))
					trackedFunctionError = true
					break
				}
				if node.SynchronizedAfterSuiteAllProcsBody == nil {
					node.SynchronizedAfterSuiteAllProcsBody, node.SynchronizedAfterSuiteAllProcsBodyHasContext = body, hasContext
				} else if node.SynchronizedAfterSuiteProc1Body == nil {
					node.SynchronizedAfterSuiteProc1Body, node.SynchronizedAfterSuiteProc1BodyHasContext = body, hasContext
				}
			} else {
				if node.Body != nil {
					appendError(types.GinkgoErrors.MultipleBodyFunctions(node.CodeLocation, nodeType))
					trackedFunctionError = true
					break
				}
				node.Body, node.HasContext = extractBodyFunction(deprecationTracker, node.CodeLocation, arg)
				if node.Body == nil {
					appendError(types.GinkgoErrors.InvalidBodyType(t, node.CodeLocation, nodeType))
					trackedFunctionError = true
					break
				}
			}
		default:
			remainingArgs = append(remainingArgs, arg)
		}
	}

	//validations
	if node.MarkedPending && node.MarkedFocus {
		appendError(types.GinkgoErrors.InvalidDeclarationOfFocusedAndPending(node.CodeLocation, nodeType))
	}

	hasContext := node.HasContext || node.SynchronizedAfterSuiteProc1BodyHasContext || node.SynchronizedAfterSuiteAllProcsBodyHasContext || node.SynchronizedBeforeSuiteProc1BodyHasContext || node.SynchronizedBeforeSuiteAllProcsBodyHasContext

	if !hasContext && (node.NodeTimeout > 0 || node.SpecTimeout > 0 || node.GracePeriod > 0) && len(errors) == 0 {
		appendError(types.GinkgoErrors.InvalidTimeoutOrGracePeriodForNonContextNode(node.CodeLocation, nodeType))
	}

<<<<<<< HEAD
	if !node.NodeType.Is(types.NodeTypeReportBeforeEach|types.NodeTypeReportAfterEach|types.NodeTypeSynchronizedBeforeSuite|types.NodeTypeSynchronizedAfterSuite|types.NodeTypeReportAfterSuite) && node.Body == nil && !node.MarkedPending && !trackedFunctionError {
=======
	if !node.NodeType.Is(types.NodeTypeReportBeforeEach|types.NodeTypeReportAfterEach|types.NodeTypeSynchronizedBeforeSuite|types.NodeTypeSynchronizedAfterSuite|types.NodeTypeReportBeforeSuite|types.NodeTypeReportAfterSuite) && node.Body == nil && !node.MarkedPending && !trackedFunctionError {
>>>>>>> 417843d6
		appendError(types.GinkgoErrors.MissingBodyFunction(node.CodeLocation, nodeType))
	}

	if node.NodeType.Is(types.NodeTypeSynchronizedBeforeSuite) && !trackedFunctionError && (node.SynchronizedBeforeSuiteProc1Body == nil || node.SynchronizedBeforeSuiteAllProcsBody == nil) {
		appendError(types.GinkgoErrors.MissingBodyFunction(node.CodeLocation, nodeType))
	}

	if node.NodeType.Is(types.NodeTypeSynchronizedAfterSuite) && !trackedFunctionError && (node.SynchronizedAfterSuiteProc1Body == nil || node.SynchronizedAfterSuiteAllProcsBody == nil) {
		appendError(types.GinkgoErrors.MissingBodyFunction(node.CodeLocation, nodeType))
	}

	for _, arg := range remainingArgs {
		appendError(types.GinkgoErrors.UnknownDecorator(node.CodeLocation, nodeType, arg))
	}

	if node.FlakeAttempts > 0 && node.MustPassRepeatedly > 0 {
		appendError(types.GinkgoErrors.InvalidDeclarationOfFlakeAttemptsAndMustPassRepeatedly(node.CodeLocation, nodeType))
	}

	if len(errors) > 0 {
		return Node{}, errors
	}

	return node, errors
}

var doneType = reflect.TypeOf(make(Done))

func extractBodyFunction(deprecationTracker *types.DeprecationTracker, cl types.CodeLocation, arg interface{}) (func(SpecContext), bool) {
	t := reflect.TypeOf(arg)
	if t.NumOut() > 0 || t.NumIn() > 1 {
		return nil, false
	}
	if t.NumIn() == 1 {
		if t.In(0) == doneType {
			deprecationTracker.TrackDeprecation(types.Deprecations.Async(), cl)
			deprecatedAsyncBody := arg.(func(Done))
			return func(SpecContext) { deprecatedAsyncBody(make(Done)) }, false
		} else if t.In(0).Implements(specContextType) {
			return arg.(func(SpecContext)), true
		} else if t.In(0).Implements(contextType) {
			body := arg.(func(context.Context))
			return func(c SpecContext) { body(c) }, true
		}

		return nil, false
	}

	body := arg.(func())
	return func(SpecContext) { body() }, false
}

var byteType = reflect.TypeOf([]byte{})

func extractSynchronizedBeforeSuiteProc1Body(arg interface{}) (func(SpecContext) []byte, bool) {
	t := reflect.TypeOf(arg)
	v := reflect.ValueOf(arg)

	if t.NumOut() > 1 || t.NumIn() > 1 {
		return nil, false
	} else if t.NumOut() == 1 && t.Out(0) != byteType {
		return nil, false
	} else if t.NumIn() == 1 && !t.In(0).Implements(contextType) {
		return nil, false
	}
	hasContext := t.NumIn() == 1

	return func(c SpecContext) []byte {
		var out []reflect.Value
		if hasContext {
			out = v.Call([]reflect.Value{reflect.ValueOf(c)})
		} else {
			out = v.Call([]reflect.Value{})
		}
		if len(out) == 1 {
			return (out[0].Interface()).([]byte)
		} else {
			return []byte{}
		}
	}, hasContext
}

func extractSynchronizedBeforeSuiteAllProcsBody(arg interface{}) (func(SpecContext, []byte), bool) {
	t := reflect.TypeOf(arg)
	v := reflect.ValueOf(arg)
	hasContext, hasByte := false, false

	if t.NumOut() > 0 || t.NumIn() > 2 {
		return nil, false
	} else if t.NumIn() == 2 && t.In(0).Implements(contextType) && t.In(1) == byteType {
		hasContext, hasByte = true, true
	} else if t.NumIn() == 1 && t.In(0).Implements(contextType) {
		hasContext = true
	} else if t.NumIn() == 1 && t.In(0) == byteType {
		hasByte = true
	} else if t.NumIn() != 0 {
		return nil, false
	}

	return func(c SpecContext, b []byte) {
		in := []reflect.Value{}
		if hasContext {
			in = append(in, reflect.ValueOf(c))
		}
		if hasByte {
			in = append(in, reflect.ValueOf(b))
		}
		v.Call(in)
	}, hasContext
}

var errInterface = reflect.TypeOf((*error)(nil)).Elem()

func NewCleanupNode(deprecationTracker *types.DeprecationTracker, fail func(string, types.CodeLocation), args ...interface{}) (Node, []error) {
	decorations, remainingArgs := PartitionDecorations(args...)
	baseOffset := 2
	cl := types.NewCodeLocation(baseOffset)
	finalArgs := []interface{}{}
	for _, arg := range decorations {
		switch t := reflect.TypeOf(arg); {
		case t == reflect.TypeOf(Offset(0)):
			cl = types.NewCodeLocation(baseOffset + int(arg.(Offset)))
		case t == reflect.TypeOf(types.CodeLocation{}):
			cl = arg.(types.CodeLocation)
		default:
			finalArgs = append(finalArgs, arg)
		}
	}
	finalArgs = append(finalArgs, cl)

	if len(remainingArgs) == 0 {
		return Node{}, []error{types.GinkgoErrors.DeferCleanupInvalidFunction(cl)}
	}

	callback := reflect.ValueOf(remainingArgs[0])
	if !(callback.Kind() == reflect.Func) {
		return Node{}, []error{types.GinkgoErrors.DeferCleanupInvalidFunction(cl)}
	}

	callArgs := []reflect.Value{}
	for _, arg := range remainingArgs[1:] {
		callArgs = append(callArgs, reflect.ValueOf(arg))
	}

	hasContext := false
	t := callback.Type()
	if t.NumIn() > 0 {
		if t.In(0).Implements(specContextType) {
			hasContext = true
		} else if t.In(0).Implements(contextType) && (len(callArgs) == 0 || !callArgs[0].Type().Implements(contextType)) {
			hasContext = true
		}
	}

	handleFailure := func(out []reflect.Value) {
		if len(out) == 0 {
			return
		}
		last := out[len(out)-1]
		if last.Type().Implements(errInterface) && !last.IsNil() {
			fail(fmt.Sprintf("DeferCleanup callback returned error: %v", last), cl)
		}
	}

	if hasContext {
		finalArgs = append(finalArgs, func(c SpecContext) {
			out := callback.Call(append([]reflect.Value{reflect.ValueOf(c)}, callArgs...))
			handleFailure(out)
		})
	} else {
		finalArgs = append(finalArgs, func() {
			out := callback.Call(callArgs)
			handleFailure(out)
		})
	}

	return NewNode(deprecationTracker, types.NodeTypeCleanupInvalid, "", finalArgs...)
}

func (n Node) IsZero() bool {
	return n.ID == 0
}

/* Nodes */
type Nodes []Node

func (n Nodes) CopyAppend(nodes ...Node) Nodes {
	numN := len(n)
	out := make(Nodes, numN+len(nodes))
	for i, node := range n {
		out[i] = node
	}
	for j, node := range nodes {
		out[numN+j] = node
	}
	return out
}

func (n Nodes) SplitAround(pivot Node) (Nodes, Nodes) {
	pivotIdx := len(n)
	for i := range n {
		if n[i].ID == pivot.ID {
			pivotIdx = i
			break
		}
	}
	left := n[:pivotIdx]
	right := Nodes{}
	if pivotIdx+1 < len(n) {
		right = n[pivotIdx+1:]
	}

	return left, right
}

func (n Nodes) FirstNodeWithType(nodeTypes types.NodeType) Node {
	for i := range n {
		if n[i].NodeType.Is(nodeTypes) {
			return n[i]
		}
	}
	return Node{}
}

func (n Nodes) WithType(nodeTypes types.NodeType) Nodes {
	count := 0
	for i := range n {
		if n[i].NodeType.Is(nodeTypes) {
			count++
		}
	}

	out, j := make(Nodes, count), 0
	for i := range n {
		if n[i].NodeType.Is(nodeTypes) {
			out[j] = n[i]
			j++
		}
	}
	return out
}

func (n Nodes) WithoutType(nodeTypes types.NodeType) Nodes {
	count := 0
	for i := range n {
		if !n[i].NodeType.Is(nodeTypes) {
			count++
		}
	}

	out, j := make(Nodes, count), 0
	for i := range n {
		if !n[i].NodeType.Is(nodeTypes) {
			out[j] = n[i]
			j++
		}
	}
	return out
}

func (n Nodes) WithoutNode(nodeToExclude Node) Nodes {
	idxToExclude := len(n)
	for i := range n {
		if n[i].ID == nodeToExclude.ID {
			idxToExclude = i
			break
		}
	}
	if idxToExclude == len(n) {
		return n
	}
	out, j := make(Nodes, len(n)-1), 0
	for i := range n {
		if i == idxToExclude {
			continue
		}
		out[j] = n[i]
		j++
	}
	return out
}

func (n Nodes) Filter(filter func(Node) bool) Nodes {
	trufa, count := make([]bool, len(n)), 0
	for i := range n {
		if filter(n[i]) {
			trufa[i] = true
			count += 1
		}
	}
	out, j := make(Nodes, count), 0
	for i := range n {
		if trufa[i] {
			out[j] = n[i]
			j++
		}
	}
	return out
}

func (n Nodes) FirstSatisfying(filter func(Node) bool) Node {
	for i := range n {
		if filter(n[i]) {
			return n[i]
		}
	}
	return Node{}
}

func (n Nodes) WithinNestingLevel(deepestNestingLevel int) Nodes {
	count := 0
	for i := range n {
		if n[i].NestingLevel <= deepestNestingLevel {
			count++
		}
	}
	out, j := make(Nodes, count), 0
	for i := range n {
		if n[i].NestingLevel <= deepestNestingLevel {
			out[j] = n[i]
			j++
		}
	}
	return out
}

func (n Nodes) SortedByDescendingNestingLevel() Nodes {
	out := make(Nodes, len(n))
	copy(out, n)
	sort.SliceStable(out, func(i int, j int) bool {
		return out[i].NestingLevel > out[j].NestingLevel
	})

	return out
}

func (n Nodes) SortedByAscendingNestingLevel() Nodes {
	out := make(Nodes, len(n))
	copy(out, n)
	sort.SliceStable(out, func(i int, j int) bool {
		return out[i].NestingLevel < out[j].NestingLevel
	})

	return out
}

func (n Nodes) FirstWithNestingLevel(level int) Node {
	for i := range n {
		if n[i].NestingLevel == level {
			return n[i]
		}
	}
	return Node{}
}

func (n Nodes) Reverse() Nodes {
	out := make(Nodes, len(n))
	for i := range n {
		out[len(n)-1-i] = n[i]
	}
	return out
}

func (n Nodes) Texts() []string {
	out := make([]string, len(n))
	for i := range n {
		out[i] = n[i].Text
	}
	return out
}

func (n Nodes) Labels() [][]string {
	out := make([][]string, len(n))
	for i := range n {
		if n[i].Labels == nil {
			out[i] = []string{}
		} else {
			out[i] = []string(n[i].Labels)
		}
	}
	return out
}

func (n Nodes) UnionOfLabels() []string {
	out := []string{}
	seen := map[string]bool{}
	for i := range n {
		for _, label := range n[i].Labels {
			if !seen[label] {
				seen[label] = true
				out = append(out, label)
			}
		}
	}
	return out
}

func (n Nodes) CodeLocations() []types.CodeLocation {
	out := make([]types.CodeLocation, len(n))
	for i := range n {
		out[i] = n[i].CodeLocation
	}
	return out
}

func (n Nodes) BestTextFor(node Node) string {
	if node.Text != "" {
		return node.Text
	}
	parentNestingLevel := node.NestingLevel - 1
	for i := range n {
		if n[i].Text != "" && n[i].NestingLevel == parentNestingLevel {
			return n[i].Text
		}
	}

	return ""
}

func (n Nodes) ContainsNodeID(id uint) bool {
	for i := range n {
		if n[i].ID == id {
			return true
		}
	}
	return false
}

func (n Nodes) HasNodeMarkedPending() bool {
	for i := range n {
		if n[i].MarkedPending {
			return true
		}
	}
	return false
}

func (n Nodes) HasNodeMarkedFocus() bool {
	for i := range n {
		if n[i].MarkedFocus {
			return true
		}
	}
	return false
}

func (n Nodes) HasNodeMarkedSerial() bool {
	for i := range n {
		if n[i].MarkedSerial {
			return true
		}
	}
	return false
}

func (n Nodes) FirstNodeMarkedOrdered() Node {
	for i := range n {
		if n[i].MarkedOrdered {
			return n[i]
		}
	}
	return Node{}
}

func (n Nodes) GetMaxFlakeAttempts() int {
	maxFlakeAttempts := 0
	for i := range n {
		if n[i].FlakeAttempts > 0 {
			maxFlakeAttempts = n[i].FlakeAttempts
		}
	}
	return maxFlakeAttempts
}

func (n Nodes) GetMaxMustPassRepeatedly() int {
	maxMustPassRepeatedly := 0
	for i := range n {
		if n[i].MustPassRepeatedly > 0 {
			maxMustPassRepeatedly = n[i].MustPassRepeatedly
		}
	}
	return maxMustPassRepeatedly
}

func unrollInterfaceSlice(args interface{}) []interface{} {
	v := reflect.ValueOf(args)
	if v.Kind() != reflect.Slice {
		return []interface{}{args}
	}
	out := []interface{}{}
	for i := 0; i < v.Len(); i++ {
		el := reflect.ValueOf(v.Index(i).Interface())
		if el.Kind() == reflect.Slice && el.Type() != reflect.TypeOf(Labels{}) {
			out = append(out, unrollInterfaceSlice(el.Interface())...)
		} else {
			out = append(out, v.Index(i).Interface())
		}
	}
	return out
}<|MERGE_RESOLUTION|>--- conflicted
+++ resolved
@@ -317,15 +317,9 @@
 					trackedFunctionError = true
 					break
 				}
-<<<<<<< HEAD
-			} else if nodeType.Is(types.NodeTypeReportAfterSuite) {
-				if node.ReportAfterSuiteBody == nil {
-					node.ReportAfterSuiteBody = arg.(func(types.Report))
-=======
 			} else if nodeType.Is(types.NodeTypeReportBeforeSuite | types.NodeTypeReportAfterSuite) {
 				if node.ReportSuiteBody == nil {
 					node.ReportSuiteBody = arg.(func(types.Report))
->>>>>>> 417843d6
 				} else {
 					appendError(types.GinkgoErrors.MultipleBodyFunctions(node.CodeLocation, nodeType))
 					trackedFunctionError = true
@@ -398,11 +392,7 @@
 		appendError(types.GinkgoErrors.InvalidTimeoutOrGracePeriodForNonContextNode(node.CodeLocation, nodeType))
 	}
 
-<<<<<<< HEAD
-	if !node.NodeType.Is(types.NodeTypeReportBeforeEach|types.NodeTypeReportAfterEach|types.NodeTypeSynchronizedBeforeSuite|types.NodeTypeSynchronizedAfterSuite|types.NodeTypeReportAfterSuite) && node.Body == nil && !node.MarkedPending && !trackedFunctionError {
-=======
 	if !node.NodeType.Is(types.NodeTypeReportBeforeEach|types.NodeTypeReportAfterEach|types.NodeTypeSynchronizedBeforeSuite|types.NodeTypeSynchronizedAfterSuite|types.NodeTypeReportBeforeSuite|types.NodeTypeReportAfterSuite) && node.Body == nil && !node.MarkedPending && !trackedFunctionError {
->>>>>>> 417843d6
 		appendError(types.GinkgoErrors.MissingBodyFunction(node.CodeLocation, nodeType))
 	}
 
