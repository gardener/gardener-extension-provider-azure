--- conflicted
+++ resolved
@@ -30,15 +30,12 @@
 
 	//Enable OmitCapturedStdOutErr to prevent captured stdout/stderr appearing in system-out
 	OmitCapturedStdOutErr bool
-<<<<<<< HEAD
-=======
 
 	// Enable OmitSpecLabels to prevent labels from appearing in the spec name
 	OmitSpecLabels bool
 
 	// Enable OmitLeafNodeType to prevent the spec leaf node type from appearing in the spec name
 	OmitLeafNodeType bool
->>>>>>> 417843d6
 }
 
 type JUnitTestSuites struct {
