package internal

import (
	"context"
	"fmt"
	"reflect"
	"runtime"
	"sync"
	"time"

	"github.com/onsi/gomega/format"
	"github.com/onsi/gomega/types"
)

var errInterface = reflect.TypeOf((*error)(nil)).Elem()
var gomegaType = reflect.TypeOf((*types.Gomega)(nil)).Elem()
var contextType = reflect.TypeOf(new(context.Context)).Elem()

type contextWithAttachProgressReporter interface {
	AttachProgressReporter(func() string) func()
}

<<<<<<< HEAD
=======
type asyncGomegaHaltExecutionError struct{}

func (a asyncGomegaHaltExecutionError) GinkgoRecoverShouldIgnoreThisPanic() {}
func (a asyncGomegaHaltExecutionError) Error() string {
	return `An assertion has failed in a goroutine.  You should call 

    defer GinkgoRecover()

at the top of the goroutine that caused this panic.  This will allow Ginkgo and Gomega to correctly capture and manage this panic.`
}

>>>>>>> 417843d6
type AsyncAssertionType uint

const (
	AsyncAssertionTypeEventually AsyncAssertionType = iota
	AsyncAssertionTypeConsistently
)

func (at AsyncAssertionType) String() string {
	switch at {
	case AsyncAssertionTypeEventually:
		return "Eventually"
	case AsyncAssertionTypeConsistently:
		return "Consistently"
	}
	return "INVALID ASYNC ASSERTION TYPE"
}

type AsyncAssertion struct {
	asyncType AsyncAssertionType

	actualIsFunc  bool
	actual        interface{}
	argsToForward []interface{}

	timeoutInterval time.Duration
	pollingInterval time.Duration
	ctx             context.Context
	offset          int
	g               *Gomega
}

func NewAsyncAssertion(asyncType AsyncAssertionType, actualInput interface{}, g *Gomega, timeoutInterval time.Duration, pollingInterval time.Duration, ctx context.Context, offset int) *AsyncAssertion {
	out := &AsyncAssertion{
		asyncType:       asyncType,
		timeoutInterval: timeoutInterval,
		pollingInterval: pollingInterval,
		offset:          offset,
		ctx:             ctx,
		g:               g,
	}

	out.actual = actualInput
	if actualInput != nil && reflect.TypeOf(actualInput).Kind() == reflect.Func {
		out.actualIsFunc = true
	}

	return out
}

func (assertion *AsyncAssertion) WithOffset(offset int) types.AsyncAssertion {
	assertion.offset = offset
	return assertion
}

func (assertion *AsyncAssertion) WithTimeout(interval time.Duration) types.AsyncAssertion {
	assertion.timeoutInterval = interval
	return assertion
}

func (assertion *AsyncAssertion) WithPolling(interval time.Duration) types.AsyncAssertion {
	assertion.pollingInterval = interval
	return assertion
}

func (assertion *AsyncAssertion) Within(timeout time.Duration) types.AsyncAssertion {
	assertion.timeoutInterval = timeout
	return assertion
}

func (assertion *AsyncAssertion) ProbeEvery(interval time.Duration) types.AsyncAssertion {
	assertion.pollingInterval = interval
	return assertion
}

func (assertion *AsyncAssertion) WithContext(ctx context.Context) types.AsyncAssertion {
	assertion.ctx = ctx
	return assertion
}

func (assertion *AsyncAssertion) WithArguments(argsToForward ...interface{}) types.AsyncAssertion {
	assertion.argsToForward = argsToForward
	return assertion
}

func (assertion *AsyncAssertion) Should(matcher types.GomegaMatcher, optionalDescription ...interface{}) bool {
	assertion.g.THelper()
	vetOptionalDescription("Asynchronous assertion", optionalDescription...)
	return assertion.match(matcher, true, optionalDescription...)
}

func (assertion *AsyncAssertion) ShouldNot(matcher types.GomegaMatcher, optionalDescription ...interface{}) bool {
	assertion.g.THelper()
	vetOptionalDescription("Asynchronous assertion", optionalDescription...)
	return assertion.match(matcher, false, optionalDescription...)
}

func (assertion *AsyncAssertion) buildDescription(optionalDescription ...interface{}) string {
	switch len(optionalDescription) {
	case 0:
		return ""
	case 1:
		if describe, ok := optionalDescription[0].(func() string); ok {
			return describe() + "\n"
		}
	}
	return fmt.Sprintf(optionalDescription[0].(string), optionalDescription[1:]...) + "\n"
}

func (assertion *AsyncAssertion) processReturnValues(values []reflect.Value) (interface{}, error) {
	if len(values) == 0 {
		return nil, fmt.Errorf("No values were returned by the function passed to Gomega")
	}

	actual := values[0].Interface()
	if _, ok := AsPollingSignalError(actual); ok {
		return actual, actual.(error)
	}

	var err error
	for i, extraValue := range values[1:] {
		extra := extraValue.Interface()
		if extra == nil {
			continue
		}
		if _, ok := AsPollingSignalError(extra); ok {
			return actual, extra.(error)
		}
		extraType := reflect.TypeOf(extra)
		zero := reflect.Zero(extraType).Interface()
		if reflect.DeepEqual(extra, zero) {
			continue
		}
		if i == len(values)-2 && extraType.Implements(errInterface) {
			err = fmt.Errorf("function returned error: %w", extra.(error))
		}
		if err == nil {
			err = fmt.Errorf("Unexpected non-nil/non-zero return value at index %d:\n\t<%T>: %#v", i+1, extra, extra)
		}
	}

	return actual, err
}

func (assertion *AsyncAssertion) invalidFunctionError(t reflect.Type) error {
	return fmt.Errorf(`The function passed to %s had an invalid signature of %s.  Functions passed to %s must either:

	(a) have return values or
	(b) take a Gomega interface as their first argument and use that Gomega instance to make assertions.

You can learn more at https://onsi.github.io/gomega/#eventually
`, assertion.asyncType, t, assertion.asyncType)
}

func (assertion *AsyncAssertion) noConfiguredContextForFunctionError() error {
	return fmt.Errorf(`The function passed to %s requested a context.Context, but no context has been provided.  Please pass one in using %s().WithContext().

You can learn more at https://onsi.github.io/gomega/#eventually
`, assertion.asyncType, assertion.asyncType)
}

func (assertion *AsyncAssertion) argumentMismatchError(t reflect.Type, numProvided int) error {
	have := "have"
	if numProvided == 1 {
		have = "has"
	}
	return fmt.Errorf(`The function passed to %s has signature %s takes %d arguments but %d %s been provided.  Please use %s().WithArguments() to pass the corect set of arguments.

You can learn more at https://onsi.github.io/gomega/#eventually
`, assertion.asyncType, t, t.NumIn(), numProvided, have, assertion.asyncType)
}

func (assertion *AsyncAssertion) buildActualPoller() (func() (interface{}, error), error) {
	if !assertion.actualIsFunc {
		return func() (interface{}, error) { return assertion.actual, nil }, nil
	}
	actualValue := reflect.ValueOf(assertion.actual)
	actualType := reflect.TypeOf(assertion.actual)
	numIn, numOut, isVariadic := actualType.NumIn(), actualType.NumOut(), actualType.IsVariadic()

	if numIn == 0 && numOut == 0 {
		return nil, assertion.invalidFunctionError(actualType)
	}
	takesGomega, takesContext := false, false
	if numIn > 0 {
		takesGomega, takesContext = actualType.In(0).Implements(gomegaType), actualType.In(0).Implements(contextType)
	}
	if takesGomega && numIn > 1 && actualType.In(1).Implements(contextType) {
		takesContext = true
	}
	if takesContext && len(assertion.argsToForward) > 0 && reflect.TypeOf(assertion.argsToForward[0]).Implements(contextType) {
		takesContext = false
	}
	if !takesGomega && numOut == 0 {
		return nil, assertion.invalidFunctionError(actualType)
<<<<<<< HEAD
	}
	if takesContext && assertion.ctx == nil {
		return nil, assertion.noConfiguredContextForFunctionError()
	}

	var assertionFailure error
	inValues := []reflect.Value{}
	if takesGomega {
		inValues = append(inValues, reflect.ValueOf(NewGomega(assertion.g.DurationBundle).ConfigureWithFailHandler(func(message string, callerSkip ...int) {
			skip := 0
			if len(callerSkip) > 0 {
				skip = callerSkip[0]
			}
			_, file, line, _ := runtime.Caller(skip + 1)
			assertionFailure = fmt.Errorf("Assertion in callback at %s:%d failed:\n%s", file, line, message)
			panic("stop execution")
		})))
	}
	if takesContext {
		inValues = append(inValues, reflect.ValueOf(assertion.ctx))
	}
	for _, arg := range assertion.argsToForward {
		inValues = append(inValues, reflect.ValueOf(arg))
	}

	if !isVariadic && numIn != len(inValues) {
		return nil, assertion.argumentMismatchError(actualType, len(inValues))
	} else if isVariadic && len(inValues) < numIn-1 {
		return nil, assertion.argumentMismatchError(actualType, len(inValues))
	}

=======
	}
	if takesContext && assertion.ctx == nil {
		return nil, assertion.noConfiguredContextForFunctionError()
	}

	var assertionFailure error
	inValues := []reflect.Value{}
	if takesGomega {
		inValues = append(inValues, reflect.ValueOf(NewGomega(assertion.g.DurationBundle).ConfigureWithFailHandler(func(message string, callerSkip ...int) {
			skip := 0
			if len(callerSkip) > 0 {
				skip = callerSkip[0]
			}
			_, file, line, _ := runtime.Caller(skip + 1)
			assertionFailure = fmt.Errorf("Assertion in callback at %s:%d failed:\n%s", file, line, message)
			// we throw an asyncGomegaHaltExecutionError so that defer GinkgoRecover() can catch this error if the user makes an assertion in a goroutine
			panic(asyncGomegaHaltExecutionError{})
		})))
	}
	if takesContext {
		inValues = append(inValues, reflect.ValueOf(assertion.ctx))
	}
	for _, arg := range assertion.argsToForward {
		inValues = append(inValues, reflect.ValueOf(arg))
	}

	if !isVariadic && numIn != len(inValues) {
		return nil, assertion.argumentMismatchError(actualType, len(inValues))
	} else if isVariadic && len(inValues) < numIn-1 {
		return nil, assertion.argumentMismatchError(actualType, len(inValues))
	}

>>>>>>> 417843d6
	return func() (actual interface{}, err error) {
		var values []reflect.Value
		assertionFailure = nil
		defer func() {
			if numOut == 0 && takesGomega {
				actual = assertionFailure
			} else {
				actual, err = assertion.processReturnValues(values)
				_, isAsyncError := AsPollingSignalError(err)
				if assertionFailure != nil && !isAsyncError {
					err = assertionFailure
				}
			}
			if e := recover(); e != nil {
				if _, isAsyncError := AsPollingSignalError(e); isAsyncError {
					err = e.(error)
				} else if assertionFailure == nil {
					panic(e)
				}
			}
		}()
		values = actualValue.Call(inValues)
		return
	}, nil
<<<<<<< HEAD
}

func (assertion *AsyncAssertion) afterTimeout() <-chan time.Time {
	if assertion.timeoutInterval >= 0 {
		return time.After(assertion.timeoutInterval)
	}

	if assertion.asyncType == AsyncAssertionTypeConsistently {
		return time.After(assertion.g.DurationBundle.ConsistentlyDuration)
	} else {
		if assertion.ctx == nil {
			return time.After(assertion.g.DurationBundle.EventuallyTimeout)
		} else {
			return nil
		}
	}
}

func (assertion *AsyncAssertion) afterPolling() <-chan time.Time {
	if assertion.pollingInterval >= 0 {
		return time.After(assertion.pollingInterval)
	}
	if assertion.asyncType == AsyncAssertionTypeConsistently {
		return time.After(assertion.g.DurationBundle.ConsistentlyPollingInterval)
	} else {
		return time.After(assertion.g.DurationBundle.EventuallyPollingInterval)
	}
}

func (assertion *AsyncAssertion) matcherSaysStopTrying(matcher types.GomegaMatcher, value interface{}) bool {
	if assertion.actualIsFunc || types.MatchMayChangeInTheFuture(matcher, value) {
		return false
	}
=======
}

func (assertion *AsyncAssertion) afterTimeout() <-chan time.Time {
	if assertion.timeoutInterval >= 0 {
		return time.After(assertion.timeoutInterval)
	}

	if assertion.asyncType == AsyncAssertionTypeConsistently {
		return time.After(assertion.g.DurationBundle.ConsistentlyDuration)
	} else {
		if assertion.ctx == nil {
			return time.After(assertion.g.DurationBundle.EventuallyTimeout)
		} else {
			return nil
		}
	}
}

func (assertion *AsyncAssertion) afterPolling() <-chan time.Time {
	if assertion.pollingInterval >= 0 {
		return time.After(assertion.pollingInterval)
	}
	if assertion.asyncType == AsyncAssertionTypeConsistently {
		return time.After(assertion.g.DurationBundle.ConsistentlyPollingInterval)
	} else {
		return time.After(assertion.g.DurationBundle.EventuallyPollingInterval)
	}
}

func (assertion *AsyncAssertion) matcherSaysStopTrying(matcher types.GomegaMatcher, value interface{}) bool {
	if assertion.actualIsFunc || types.MatchMayChangeInTheFuture(matcher, value) {
		return false
	}
>>>>>>> 417843d6
	return true
}

func (assertion *AsyncAssertion) pollMatcher(matcher types.GomegaMatcher, value interface{}) (matches bool, err error) {
	defer func() {
		if e := recover(); e != nil {
			if _, isAsyncError := AsPollingSignalError(e); isAsyncError {
				err = e.(error)
			} else {
				panic(e)
			}
		}
	}()

	matches, err = matcher.Match(value)

	return
}

func (assertion *AsyncAssertion) match(matcher types.GomegaMatcher, desiredMatch bool, optionalDescription ...interface{}) bool {
	timer := time.Now()
	timeout := assertion.afterTimeout()
	lock := sync.Mutex{}

	var matches bool
	var err error
	var oracleMatcherSaysStop bool

	assertion.g.THelper()

	pollActual, err := assertion.buildActualPoller()
	if err != nil {
		assertion.g.Fail(err.Error(), 2+assertion.offset)
		return false
	}

	value, err := pollActual()
	if err == nil {
		oracleMatcherSaysStop = assertion.matcherSaysStopTrying(matcher, value)
		matches, err = assertion.pollMatcher(matcher, value)
	}

	messageGenerator := func() string {
		// can be called out of band by Ginkgo if the user requests a progress report
		lock.Lock()
		defer lock.Unlock()
		message := ""
		if err != nil {
			if pollingSignalErr, ok := AsPollingSignalError(err); ok && pollingSignalErr.IsStopTrying() {
				message = err.Error()
				for _, attachment := range pollingSignalErr.Attachments {
					message += fmt.Sprintf("\n%s:\n", attachment.Description)
					message += format.Object(attachment.Object, 1)
				}
			} else {
				message = "Error: " + err.Error() + "\n" + format.Object(err, 1)
			}
		} else {
			if desiredMatch {
				message = matcher.FailureMessage(value)
			} else {
				message = matcher.NegatedFailureMessage(value)
			}
		}
		description := assertion.buildDescription(optionalDescription...)
		return fmt.Sprintf("%s%s", description, message)
	}

	fail := func(preamble string) {
		assertion.g.THelper()
		assertion.g.Fail(fmt.Sprintf("%s after %.3fs.\n%s", preamble, time.Since(timer).Seconds(), messageGenerator()), 3+assertion.offset)
	}

	var contextDone <-chan struct{}
	if assertion.ctx != nil {
		contextDone = assertion.ctx.Done()
		if v, ok := assertion.ctx.Value("GINKGO_SPEC_CONTEXT").(contextWithAttachProgressReporter); ok {
			detach := v.AttachProgressReporter(messageGenerator)
			defer detach()
		}
	}

	for {
		var nextPoll <-chan time.Time = nil
		var isTryAgainAfterError = false

		if pollingSignalErr, ok := AsPollingSignalError(err); ok {
			if pollingSignalErr.IsStopTrying() {
				fail("Told to stop trying")
				return false
			}
			if pollingSignalErr.IsTryAgainAfter() {
				nextPoll = time.After(pollingSignalErr.TryAgainDuration())
				isTryAgainAfterError = true
			}
		}

		if err == nil && matches == desiredMatch {
			if assertion.asyncType == AsyncAssertionTypeEventually {
				return true
			}
		} else if !isTryAgainAfterError {
			if assertion.asyncType == AsyncAssertionTypeConsistently {
				fail("Failed")
				return false
			}
		}

		if oracleMatcherSaysStop {
			if assertion.asyncType == AsyncAssertionTypeEventually {
				fail("No future change is possible.  Bailing out early")
				return false
			} else {
				return true
			}
		}

		if nextPoll == nil {
			nextPoll = assertion.afterPolling()
		}

		select {
		case <-nextPoll:
			v, e := pollActual()
			lock.Lock()
			value, err = v, e
			lock.Unlock()
			if err == nil {
				oracleMatcherSaysStop = assertion.matcherSaysStopTrying(matcher, value)
				m, e := assertion.pollMatcher(matcher, value)
				lock.Lock()
				matches, err = m, e
				lock.Unlock()
			}
		case <-contextDone:
			fail("Context was cancelled")
			return false
		case <-timeout:
			if assertion.asyncType == AsyncAssertionTypeEventually {
				fail("Timed out")
				return false
			} else {
				if isTryAgainAfterError {
					fail("Timed out while waiting on TryAgainAfter")
					return false
				}
				return true
			}
		}
	}
}<|MERGE_RESOLUTION|>--- conflicted
+++ resolved
@@ -20,8 +20,6 @@
 	AttachProgressReporter(func() string) func()
 }
 
-<<<<<<< HEAD
-=======
 type asyncGomegaHaltExecutionError struct{}
 
 func (a asyncGomegaHaltExecutionError) GinkgoRecoverShouldIgnoreThisPanic() {}
@@ -33,7 +31,6 @@
 at the top of the goroutine that caused this panic.  This will allow Ginkgo and Gomega to correctly capture and manage this panic.`
 }
 
->>>>>>> 417843d6
 type AsyncAssertionType uint
 
 const (
@@ -228,7 +225,6 @@
 	}
 	if !takesGomega && numOut == 0 {
 		return nil, assertion.invalidFunctionError(actualType)
-<<<<<<< HEAD
 	}
 	if takesContext && assertion.ctx == nil {
 		return nil, assertion.noConfiguredContextForFunctionError()
@@ -244,7 +240,8 @@
 			}
 			_, file, line, _ := runtime.Caller(skip + 1)
 			assertionFailure = fmt.Errorf("Assertion in callback at %s:%d failed:\n%s", file, line, message)
-			panic("stop execution")
+			// we throw an asyncGomegaHaltExecutionError so that defer GinkgoRecover() can catch this error if the user makes an assertion in a goroutine
+			panic(asyncGomegaHaltExecutionError{})
 		})))
 	}
 	if takesContext {
@@ -260,40 +257,6 @@
 		return nil, assertion.argumentMismatchError(actualType, len(inValues))
 	}
 
-=======
-	}
-	if takesContext && assertion.ctx == nil {
-		return nil, assertion.noConfiguredContextForFunctionError()
-	}
-
-	var assertionFailure error
-	inValues := []reflect.Value{}
-	if takesGomega {
-		inValues = append(inValues, reflect.ValueOf(NewGomega(assertion.g.DurationBundle).ConfigureWithFailHandler(func(message string, callerSkip ...int) {
-			skip := 0
-			if len(callerSkip) > 0 {
-				skip = callerSkip[0]
-			}
-			_, file, line, _ := runtime.Caller(skip + 1)
-			assertionFailure = fmt.Errorf("Assertion in callback at %s:%d failed:\n%s", file, line, message)
-			// we throw an asyncGomegaHaltExecutionError so that defer GinkgoRecover() can catch this error if the user makes an assertion in a goroutine
-			panic(asyncGomegaHaltExecutionError{})
-		})))
-	}
-	if takesContext {
-		inValues = append(inValues, reflect.ValueOf(assertion.ctx))
-	}
-	for _, arg := range assertion.argsToForward {
-		inValues = append(inValues, reflect.ValueOf(arg))
-	}
-
-	if !isVariadic && numIn != len(inValues) {
-		return nil, assertion.argumentMismatchError(actualType, len(inValues))
-	} else if isVariadic && len(inValues) < numIn-1 {
-		return nil, assertion.argumentMismatchError(actualType, len(inValues))
-	}
-
->>>>>>> 417843d6
 	return func() (actual interface{}, err error) {
 		var values []reflect.Value
 		assertionFailure = nil
@@ -318,7 +281,6 @@
 		values = actualValue.Call(inValues)
 		return
 	}, nil
-<<<<<<< HEAD
 }
 
 func (assertion *AsyncAssertion) afterTimeout() <-chan time.Time {
@@ -352,41 +314,6 @@
 	if assertion.actualIsFunc || types.MatchMayChangeInTheFuture(matcher, value) {
 		return false
 	}
-=======
-}
-
-func (assertion *AsyncAssertion) afterTimeout() <-chan time.Time {
-	if assertion.timeoutInterval >= 0 {
-		return time.After(assertion.timeoutInterval)
-	}
-
-	if assertion.asyncType == AsyncAssertionTypeConsistently {
-		return time.After(assertion.g.DurationBundle.ConsistentlyDuration)
-	} else {
-		if assertion.ctx == nil {
-			return time.After(assertion.g.DurationBundle.EventuallyTimeout)
-		} else {
-			return nil
-		}
-	}
-}
-
-func (assertion *AsyncAssertion) afterPolling() <-chan time.Time {
-	if assertion.pollingInterval >= 0 {
-		return time.After(assertion.pollingInterval)
-	}
-	if assertion.asyncType == AsyncAssertionTypeConsistently {
-		return time.After(assertion.g.DurationBundle.ConsistentlyPollingInterval)
-	} else {
-		return time.After(assertion.g.DurationBundle.EventuallyPollingInterval)
-	}
-}
-
-func (assertion *AsyncAssertion) matcherSaysStopTrying(matcher types.GomegaMatcher, value interface{}) bool {
-	if assertion.actualIsFunc || types.MatchMayChangeInTheFuture(matcher, value) {
-		return false
-	}
->>>>>>> 417843d6
 	return true
 }
 
