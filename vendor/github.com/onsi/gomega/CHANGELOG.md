<<<<<<< HEAD
=======
## 1.24.2

### Fixes
- Correctly handle assertion failure panics for eventually/consistnetly "g Gomega"s in a goroutine [78f1660]
- docs:Fix typo "you an" -> "you can" (#607) [3187c1f]
- fixes issue #600 (#606) [808d192]

### Maintenance
- Bump golang.org/x/net from 0.2.0 to 0.4.0 (#611) [6ebc0bf]
- Bump nokogiri from 1.13.9 to 1.13.10 in /docs (#612) [258cfc8]
- Bump github.com/onsi/ginkgo/v2 from 2.5.0 to 2.5.1 (#609) [e6c3eb9]

>>>>>>> 417843d6
## 1.24.1

### Fixes
- maintain backward compatibility for Eventually and Consisntetly's signatures [4c7df5e]
- fix small typo (#601) [ea0ebe6]

### Maintenance
- Bump golang.org/x/net from 0.1.0 to 0.2.0 (#603) [1ba8372]
- Bump github.com/onsi/ginkgo/v2 from 2.4.0 to 2.5.0 (#602) [f9426cb]
- fix label-filter in test.yml [d795db6]
- stop running flakey tests and rely on external network dependencies in CI [7133290]

## 1.24.0

### Features

Introducting [gcustom](https://onsi.github.io/gomega/#gcustom-a-convenient-mechanism-for-buildling-custom-matchers) - a convenient mechanism for building custom matchers.

This is an RC release for `gcustom`.  The external API may be tweaked in response to feedback however it is expected to remain mostly stable.

### Maintenance

- Update BeComparableTo documentation [756eaa0]

## 1.23.0

### Features
- Custom formatting on a per-type basis can be provided using `format.RegisterCustomFormatter()` -- see the docs [here](https://onsi.github.io/gomega/#adjusting-output)

- Substantial improvement have been made to `StopTrying()`:
  - Users can now use `StopTrying().Wrap(err)` to wrap errors and `StopTrying().Attach(description, object)` to attach arbitrary objects to the `StopTrying()` error
  - `StopTrying()` is now always interpreted as a failure.  If you are an early adopter of `StopTrying()` you may need to change your code as the prior version would match against the returned value even if `StopTrying()` was returned.  Going forward the `StopTrying()` api should remain stable.
  - `StopTrying()` and `StopTrying().Now()` can both be used in matchers - not just polled functions.

- `TryAgainAfter(duration)` is used like `StopTrying()` but instructs `Eventually` and `Consistently` that the poll should be tried again after the specified duration.  This allows you to dynamically adjust the polling duration.

- `ctx` can now be passed-in as the first argument to `Eventually` and `Consistently`.

## Maintenance

- Bump github.com/onsi/ginkgo/v2 from 2.3.0 to 2.3.1 (#597) [afed901]
- Bump nokogiri from 1.13.8 to 1.13.9 in /docs (#599) [7c691b3]
- Bump github.com/google/go-cmp from 0.5.8 to 0.5.9 (#587) [ff22665]

## 1.22.1

## Fixes
- When passed a context and no explicit timeout, Eventually will only timeout when the context is cancelled [e5105cf]
- Allow StopTrying() to be wrapped [bf3cba9]

## Maintenance
- bump to ginkgo v2.3.0 [c5d5c39]

## 1.22.0

### Features

Several improvements have been made to `Eventually` and `Consistently` in this and the most recent releases:

- Eventually and Consistently can take a context.Context [65c01bc]
  This enables integration with Ginkgo 2.3.0's interruptible nodes and node timeouts.
- Eventually and Consistently that are passed a SpecContext can provide reports when an interrupt occurs [0d063c9]
- Eventually/Consistently will forward an attached context to functions that ask for one [e2091c5]
- Eventually/Consistently supports passing arguments to functions via WithArguments() [a2dc7c3]
- Eventually and Consistently can now be stopped early with StopTrying(message) and StopTrying(message).Now() [52976bb]

These improvements are all documented in [Gomega's docs](https://onsi.github.io/gomega/#making-asynchronous-assertions)

## Fixes

## Maintenance

## 1.21.1

### Features
- Eventually and Consistently that are passed a SpecContext can provide reports when an interrupt occurs [0d063c9]

## 1.21.0

### Features
- Eventually and Consistently can take a context.Context [65c01bc]
  This enables integration with Ginkgo 2.3.0's interruptible nodes and node timeouts.
- Introduces Eventually.Within.ProbeEvery with tests and documentation (#591) [f633800]
- New BeKeyOf matcher with documentation and unit tests (#590) [fb586b3]
    
## Fixes
- Cover the entire gmeasure suite with leak detection [8c54344]
- Fix gmeasure leak [119d4ce]
- Ignore new Ginkgo ProgressSignal goroutine in gleak [ba548e2]

## Maintenance

- Fixes crashes on newer Ruby 3 installations by upgrading github-pages gem dependency (#596) [12469a0]


## 1.20.2

## Fixes
- label specs that rely on remote access; bump timeout on short-circuit test to make it less flaky [35eeadf]
- gexec: allow more headroom for SIGABRT-related unit tests (#581) [5b78f40]
- Enable reading from a closed gbytes.Buffer (#575) [061fd26]

## Maintenance
- Bump github.com/onsi/ginkgo/v2 from 2.1.5 to 2.1.6 (#583) [55d895b]
- Bump github.com/onsi/ginkgo/v2 from 2.1.4 to 2.1.5 (#582) [346de7c]

## 1.20.1

## Fixes
- fix false positive gleaks when using ginkgo -p (#577) [cb46517]
- Fix typos in gomega_dsl.go (#569) [5f71ed2]
- don't panic on Eventually(nil), fixing #555 (#567) [9d1186f]
- vet optional description args in assertions, fixing #560 (#566) [8e37808]

## Maintenance
- test: add new Go 1.19 to test matrix (#571) [40d7efe]
- Bump tzinfo from 1.2.9 to 1.2.10 in /docs (#564) [5f26371]

## 1.20.0

## Features
- New [`gleak`](https://onsi.github.io/gomega/#codegleakcode-finding-leaked-goroutines) experimental goroutine leak detection package! (#538) [85ba7bc]
- New `BeComparableTo` matcher(#546) that uses `gocmp` to make comparisons [e77ea75]
- New `HaveExistingField` matcher (#553) [fd130e1]
- Document how to wrap Gomega (#539) [56714a4]

## Fixes
- Support pointer receivers in HaveField; fixes #543 (#544) [8dab36e]

## Maintenance
- Bump various dependencies:
    - Upgrade to yaml.v3 (#556) [f5a83b1]
    - Bump github/codeql-action from 1 to 2 (#549) [52f5adf]
    - Bump github.com/google/go-cmp from 0.5.7 to 0.5.8 (#551) [5f3942d]
    - Bump nokogiri from 1.13.4 to 1.13.6 in /docs (#554) [eb4b4c2]
    - Use latest ginkgo (#535) [1c29028]
    - Bump nokogiri from 1.13.3 to 1.13.4 in /docs (#541) [1ce84d5]
    - Bump actions/setup-go from 2 to 3 (#540) [755485e]
    - Bump nokogiri from 1.12.5 to 1.13.3 in /docs (#522) [4fbb0dc]
    - Bump actions/checkout from 2 to 3 (#526) [ac49202]

## 1.19.0

## Features
- New [`HaveEach`](https://onsi.github.io/gomega/#haveeachelement-interface) matcher to ensure that each and every element in an `array`, `slice`, or `map` satisfies the passed in matcher. (#523) [9fc2ae2] (#524) [c8ba582]
- Users can now wrap the `Gomega` interface to implement custom behavior on each assertion. (#521) [1f2e714]
- [`ContainElement`](https://onsi.github.io/gomega/#containelementelement-interface) now accepts an additional pointer argument.  Elements that satisfy the matcher are stored in the pointer enabling developers to easily add subsequent, more detailed, assertions against the matching element. (#527) [1a4e27f]

## Fixes
- update RELEASING instructions to match ginkgo [0917cde]
- Bump github.com/onsi/ginkgo/v2 from 2.0.0 to 2.1.3 (#519) [49ab4b0]
- Fix CVE-2021-38561 (#534) [f1b4456]
- Fix max number of samples in experiments on non-64-bit systems. (#528) [1c84497]
- Remove dependency on ginkgo v1.16.4 (#530) [4dea8d5]
- Fix for Go 1.18 (#532) [56d2a29]
- Document precendence of timeouts (#533) [b607941]

## 1.18.1

## Fixes
- Add pointer support to HaveField matcher (#495) [79e41a3]

## 1.18.0

## Features
- Docs now live on the master branch in the docs folder which will make for easier PRs.  The docs also use Ginkgo 2.0's new docs html/css/js. [2570272]
- New HaveValue matcher can handle actuals that are either values (in which case they are passed on unscathed) or pointers (in which case they are indirected).  [Docs here.](https://onsi.github.io/gomega/#working-with-values) (#485) [bdc087c]
- Gmeasure has been declared GA [360db9d]

## Fixes
- Gomega now uses ioutil for Go 1.15 and lower (#492) - official support is only for the most recent two major versions of Go but this will unblock users who need to stay on older unsupported versions of Go. [c29c1c0]

## Maintenace
- Remove Travis workflow (#491) [72e6040]
- Upgrade to Ginkgo 2.0.0 GA [f383637]
- chore: fix description of HaveField matcher (#487) [2b4b2c0]
- use tools.go to ensure Ginkgo cli dependencies are included [f58a52b]
- remove dockerfile and simplify github actions to match ginkgo's actions [3f8160d]

## 1.17.0

### Features
- Add HaveField matcher [3a26311]
- add Error() assertions on the final error value of multi-return values (#480) [2f96943]
- separate out offsets and timeouts (#478) [18a4723]
- fix transformation error reporting (#479) [e001fab]
- allow transform functions to report errors (#472) [bf93408]

### Fixes
Stop using deprecated ioutil package (#467) [07f405d]

## 1.16.0

### Features
- feat: HaveHTTPStatus multiple expected values (#465) [aa69f1b]
- feat: HaveHTTPHeaderWithValue() matcher (#463) [dd83a96]
- feat: HaveHTTPBody matcher (#462) [504e1f2]
- feat: formatter for HTTP responses (#461) [e5b3157]

## 1.15.0

### Fixes
The previous version (1.14.0) introduced a change to allow `Eventually` and `Consistently` to support functions that make assertions.  This was accomplished by overriding the global fail handler when running the callbacks passed to `Eventually/Consistently` in order to capture any resulting errors.  Issue #457 uncovered a flaw with this approach: when multiple `Eventually`s are running concurrently they race when overriding the singleton global fail handler.

1.15.0 resolves this by requiring users who want to make assertions in `Eventually/Consistently` call backs to explicitly pass in a function that takes a `Gomega` as an argument.  The passed-in `Gomega` instance can be used to make assertions.  Any failures will cause `Eventually` to retry the callback.  This cleaner interface avoids the issue of swapping out globals but comes at the cost of changing the contract introduced in v1.14.0.  As such 1.15.0 introduces a breaking change with respect to 1.14.0 - however we expect that adoption of this feature in 1.14.0 remains limited.

In addition, 1.15.0 cleans up some of Gomega's internals.  Most users shouldn't notice any differences stemming from the refactoring that was made.

## 1.14.0

### Features
- gmeasure.SamplingConfig now suppers a MinSamplingInterval [e94dbca]
- Eventually and Consistently support functions that make assertions [2f04e6e]
    - Eventually and Consistently now allow their passed-in functions to make assertions.
    These assertions must pass or the function is considered to have failed and is retried.
    - Eventually and Consistently can now take functions with no return values.  These implicitly return nil
    if they contain no failed assertion.  Otherwise they return an error wrapping the first assertion failure.  This allows
    these functions to be used with the Succeed() matcher.
    - Introduce InterceptGomegaFailure - an analogue to InterceptGomegaFailures - that captures the first assertion failure
    and halts execution in its passed-in callback.

### Fixes
- Call Verify GHTTPWithGomega receiver funcs (#454) [496e6fd]
- Build a binary with an expected name (#446) [7356360]

## 1.13.0

### Features
- gmeasure provides BETA support for benchmarking (#447) [8f2dfbf]
- Set consistently and eventually defaults on init (#443) [12eb778]

## 1.12.0

### Features
- Add Satisfy() matcher (#437) [c548f31]
- tweak truncation message [3360b8c]
- Add format.GomegaStringer (#427) [cc80b6f]
- Add Clear() method to gbytes.Buffer [c3c0920]

### Fixes
- Fix error message in BeNumericallyMatcher (#432) [09c074a]
- Bump github.com/onsi/ginkgo from 1.12.1 to 1.16.2 (#442) [e5f6ea0]
- Bump github.com/golang/protobuf from 1.4.3 to 1.5.2 (#431) [adae3bf]
- Bump golang.org/x/net (#441) [3275b35]

## 1.11.0

### Features
- feature: add index to gstruct element func (#419) [334e00d]
- feat(gexec) Add CompileTest functions. Close #410 (#411) [47c613f]

### Fixes
- Check more carefully for nils in WithTransform (#423) [3c60a15]
- fix: typo in Makefile [b82522a]
- Allow WithTransform function to accept a nil value (#422) [b75d2f2]
- fix: print value type for interface{} containers (#409) [f08e2dc]
- fix(BeElementOf): consistently flatten expected values [1fa9468]

## 1.10.5

### Fixes
- fix: collections matchers should display type of expectation (#408) [6b4eb5a]
- fix(ContainElements): consistently flatten expected values [073b880]
- fix(ConsistOf): consistently flatten expected values [7266efe]

## 1.10.4

### Fixes
- update golang net library to more recent version without vulnerability (#406) [817a8b9]
- Correct spelling: alloted -> allotted (#403) [0bae715]
- fix a panic in MessageWithDiff with long message (#402) [ea06b9b]

## 1.10.3

### Fixes
- updates golang/x/net to fix vulnerability detected by snyk (#394) [c479356]

## 1.10.2

### Fixes
- Add ExpectWithOffset, EventuallyWithOffset and ConsistentlyWithOffset to WithT (#391) [990941a]

## 1.10.1

### Fixes
- Update dependencies (#389) [9f5eecd]

## 1.10.0

### Features
- Add HaveHTTPStatusMatcher (#378) [f335c94]
- Changed matcher for content-type in VerifyJSONRepresenting (#377) [6024f5b]
- Make ghttp usable with x-unit style tests (#376) [c0be499]
- Implement PanicWith matcher (#381) [f8032b4]

## 1.9.0

### Features
- Add ContainElements matcher (#370) [2f57380]
- Output missing and extra elements in ConsistOf failure message [a31eda7]
- Document method LargestMatching [7c5a280]

## 1.8.1

### Fixes
- Fix unexpected MatchError() behaviour (#375) [8ae7b2f]

## 1.8.0

### Features
- Allow optional description to be lazily evaluated function (#364) [bf64010]
- Support wrapped errors (#359) [0a981cb]

## 1.7.1

### Fixes
- Bump go-yaml version to cover fixed ddos heuristic (#362) [95e431e]

## 1.7.0

### Features
- export format property variables (#347) [642e5ba]

### Fixes
- minor fix in the documentation of ExpectWithOffset (#358) [beea727]

## 1.6.0

### Features

- Display special chars on error [41e1b26]
- Add BeElementOf matcher [6a48b48]

### Fixes

- Remove duplication in XML matcher tests [cc1a6cb]
- Remove unnecessary conversions (#357) [7bf756a]
- Fixed import order (#353) [2e3b965]
- Added missing error handling in test (#355) [c98d3eb]
- Simplify code (#356) [0001ed9]
- Simplify code (#354) [0d9100e]
- Fixed typos (#352) [3f647c4]
- Add failure message tests to BeElementOf matcher [efe19c3]
- Update go-testcov untested sections [37ee382]
- Mark all uncovered files so go-testcov ./... works [53b150e]
- Reenable gotip in travis [5c249dc]
- Fix the typo of comment (#345) [f0e010e]
- Optimize contain_element_matcher [abeb93d]


## 1.5.0

### Features

- Added MatchKeys matchers [8b909fc]

### Fixes and Minor Improvements

- Add type aliases to remove stuttering [03b0461]
- Don't run session_test.go on windows (#324) [5533ce8]

## 1.4.3

### Fixes:

- ensure file name and line numbers are correctly reported for XUnit [6fff58f]
- Fixed matcher for content-type (#305) [69d9b43]

## 1.4.2

### Fixes:

- Add go.mod and go.sum files to define the gomega go module [f3de367, a085d30]
- Work around go vet issue with Go v1.11 (#300) [40dd6ad]
- Better output when using with go XUnit-style tests, fixes #255 (#297) [29a4b97]
- Fix MatchJSON fail to parse json.RawMessage (#298) [ae19f1b]
- show threshold in failure message of BeNumericallyMatcher (#293) [4bbecc8]

## 1.4.1

### Fixes:

- Update documentation formatting and examples (#289) [9be8410]
- allow 'Receive' matcher to be used with concrete types (#286) [41673fd]
- Fix data race in ghttp server (#283) [7ac6b01]
- Travis badge should only show master [cc102ab]

## 1.4.0

### Features
- Make string pretty diff user configurable (#273) [eb112ce, 649b44d]

### Fixes
- Use httputil.DumpRequest to pretty-print unhandled requests (#278) [a4ff0fc, b7d1a52]
- fix typo floa32 > float32 (#272) [041ae3b, 6e33911]
- Fix link to documentation on adding your own matchers (#270) [bb2c830, fcebc62]
- Use setters and getters to avoid race condition (#262) [13057c3, a9c79f1]
- Avoid sending a signal if the process is not alive (#259) [b8043e5, 4fc1762]
- Improve message from AssignableToTypeOf when expected value is nil (#281) [9c1fb20]

## 1.3.0

Improvements:

- The `Equal` matcher matches byte slices more performantly.
- Improved how `MatchError` matches error strings.
- `MatchXML` ignores the order of xml node attributes.
- Improve support for XUnit style golang tests. ([#254](https://github.com/onsi/gomega/issues/254))

Bug Fixes:

- Diff generation now handles multi-byte sequences correctly.
- Multiple goroutines can now call `gexec.Build` concurrently.

## 1.2.0

Improvements:

- Added `BeSent` which attempts to send a value down a channel and fails if the attempt blocks.  Can be paired with `Eventually` to safely send a value down a channel with a timeout.
- `Ω`, `Expect`, `Eventually`, and `Consistently` now immediately `panic` if there is no registered fail handler.  This is always a mistake that can hide failing tests.
- `Receive()` no longer errors when passed a closed channel, it's perfectly fine to attempt to read from a closed channel so Ω(c).Should(Receive()) always fails and Ω(c).ShoudlNot(Receive()) always passes with a closed channel.
- Added `HavePrefix` and `HaveSuffix` matchers.
- `ghttp` can now handle concurrent requests.
- Added `Succeed` which allows one to write `Ω(MyFunction()).Should(Succeed())`.
- Improved `ghttp`'s behavior around failing assertions and panics:
    - If a registered handler makes a failing assertion `ghttp` will return `500`.
    - If a registered handler panics, `ghttp` will return `500` *and* fail the test.  This is new behavior that may cause existing code to break.  This code is almost certainly incorrect and creating a false positive.
- `ghttp` servers can take an `io.Writer`.  `ghttp` will write a line to the writer when each request arrives.
- Added `WithTransform` matcher to allow munging input data before feeding into the relevant matcher
- Added boolean `And`, `Or`, and `Not` matchers to allow creating composite matchers
- Added `gbytes.TimeoutCloser`, `gbytes.TimeoutReader`, and `gbytes.TimeoutWriter` - these are convenience wrappers that timeout if the underlying Closer/Reader/Writer does not return within the alloted time.
- Added `gbytes.BufferReader` - this constructs a `gbytes.Buffer` that asynchronously reads the passed-in `io.Reader` into its buffer.

Bug Fixes:
- gexec: `session.Wait` now uses `EventuallyWithOffset` to get the right line number in the failure.
- `ContainElement` no longer bails if a passed-in matcher errors.

## 1.0 (8/2/2014)

No changes. Dropping "beta" from the version number.

## 1.0.0-beta (7/8/2014)
Breaking Changes:

- Changed OmegaMatcher interface.  Instead of having `Match` return failure messages, two new methods `FailureMessage` and `NegatedFailureMessage` are called instead.
- Moved and renamed OmegaFailHandler to types.GomegaFailHandler and OmegaMatcher to types.GomegaMatcher.  Any references to OmegaMatcher in any custom matchers will need to be changed to point to types.GomegaMatcher

New Test-Support Features:

- `ghttp`: supports testing http clients
    - Provides a flexible fake http server
    - Provides a collection of chainable http handlers that perform assertions.
- `gbytes`: supports making ordered assertions against streams of data
    - Provides a `gbytes.Buffer`
    - Provides a `Say` matcher to perform ordered assertions against output data
- `gexec`: supports testing external processes
    - Provides support for building Go binaries
    - Wraps and starts `exec.Cmd` commands
    - Makes it easy to assert against stdout and stderr
    - Makes it easy to send signals and wait for processes to exit
    - Provides an `Exit` matcher to assert against exit code.

DSL Changes:

- `Eventually` and `Consistently` can accept `time.Duration` interval and polling inputs.
- The default timeouts for `Eventually` and `Consistently` are now configurable.

New Matchers:

- `ConsistOf`: order-independent assertion against the elements of an array/slice or keys of a map.
- `BeTemporally`: like `BeNumerically` but for `time.Time`
- `HaveKeyWithValue`: asserts a map has a given key with the given value.

Updated Matchers:

- `Receive` matcher can take a matcher as an argument and passes only if the channel under test receives an objet that satisfies the passed-in matcher.
- Matchers that implement `MatchMayChangeInTheFuture(actual interface{}) bool` can inform `Eventually` and/or `Consistently` when a match has no chance of changing status in the future.  For example, `Receive` returns `false` when a channel is closed.

Misc:

- Start using semantic versioning
- Start maintaining changelog

Major refactor:

- Pull out Gomega's internal to `internal`<|MERGE_RESOLUTION|>--- conflicted
+++ resolved
@@ -1,5 +1,3 @@
-<<<<<<< HEAD
-=======
 ## 1.24.2
 
 ### Fixes
@@ -12,7 +10,6 @@
 - Bump nokogiri from 1.13.9 to 1.13.10 in /docs (#612) [258cfc8]
 - Bump github.com/onsi/ginkgo/v2 from 2.5.0 to 2.5.1 (#609) [e6c3eb9]
 
->>>>>>> 417843d6
 ## 1.24.1
 
 ### Fixes
