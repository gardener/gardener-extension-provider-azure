--- conflicted
+++ resolved
@@ -1515,11 +1515,7 @@
 	if sc.inGoAway && (sc.goAwayCode != ErrCodeNo || f.Header().StreamID > sc.maxClientStreamID) {
 
 		if f, ok := f.(*DataFrame); ok {
-<<<<<<< HEAD
-			if sc.inflow.available() < int32(f.Length) {
-=======
 			if !sc.inflow.take(f.Length) {
->>>>>>> 417843d6
 				return sc.countError("data_flow", streamError(f.Header().StreamID, ErrCodeFlowControl))
 			}
 			sc.sendWindowUpdate(nil, int(f.Length)) // conn-level
@@ -1808,16 +1804,9 @@
 
 	// Sender sending more than they'd declared?
 	if st.declBodyBytes != -1 && st.bodyBytes+int64(len(data)) > st.declBodyBytes {
-<<<<<<< HEAD
-		if sc.inflow.available() < int32(f.Length) {
-			return sc.countError("data_flow", streamError(id, ErrCodeFlowControl))
-		}
-		sc.inflow.take(int32(f.Length))
-=======
 		if !sc.inflow.take(f.Length) {
 			return sc.countError("data_flow", streamError(id, ErrCodeFlowControl))
 		}
->>>>>>> 417843d6
 		sc.sendWindowUpdate(nil, int(f.Length)) // conn-level
 
 		st.body.CloseWithError(fmt.Errorf("sender tried to send more than declared Content-Length of %d bytes", st.declBodyBytes))
@@ -2405,24 +2394,8 @@
 }
 
 // st may be nil for conn-level
-<<<<<<< HEAD
-func (sc *serverConn) sendWindowUpdate(st *stream, n int) {
-	sc.serveG.check()
-	// "The legal range for the increment to the flow control
-	// window is 1 to 2^31-1 (2,147,483,647) octets."
-	// A Go Read call on 64-bit machines could in theory read
-	// a larger Read than this. Very unlikely, but we handle it here
-	// rather than elsewhere for now.
-	const maxUint31 = 1<<31 - 1
-	for n > maxUint31 {
-		sc.sendWindowUpdate32(st, maxUint31)
-		n -= maxUint31
-	}
-	sc.sendWindowUpdate32(st, int32(n))
-=======
 func (sc *serverConn) sendWindowUpdate32(st *stream, n int32) {
 	sc.sendWindowUpdate(st, int(n))
->>>>>>> 417843d6
 }
 
 // st may be nil for conn-level
