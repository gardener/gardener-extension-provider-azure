images:
- name: cloud-controller-manager
  sourceRepository: github.com/kubernetes-sigs/cloud-provider-azure
  repository: mcr.microsoft.com/oss/kubernetes/azure-cloud-controller-manager
  tag: v1.29.15
  labels:
  - name: gardener.cloud/cve-categorisation
    value:
      network_exposure: protected
      authentication_enforced: false
      user_interaction: gardener-operator
      confidentiality_requirement: high
      integrity_requirement: high
      availability_requirement: low
    signing: false
  targetVersion: 1.29.x
- name: cloud-controller-manager
  sourceRepository: github.com/kubernetes-sigs/cloud-provider-azure
  repository: mcr.microsoft.com/oss/kubernetes/azure-cloud-controller-manager
  tag: v1.30.15
  labels:
  - name: gardener.cloud/cve-categorisation
    value:
      network_exposure: protected
      authentication_enforced: false
      user_interaction: gardener-operator
      confidentiality_requirement: high
      integrity_requirement: high
      availability_requirement: low
    signing: false
  targetVersion: 1.30.x
- name: cloud-controller-manager
  sourceRepository: github.com/kubernetes-sigs/cloud-provider-azure
  repository: mcr.microsoft.com/oss/kubernetes/azure-cloud-controller-manager
  tag: v1.31.10
  labels:
  - name: gardener.cloud/cve-categorisation
    value:
      network_exposure: protected
      authentication_enforced: false
      user_interaction: gardener-operator
      confidentiality_requirement: high
      integrity_requirement: high
      availability_requirement: low
    signing: false
  targetVersion: 1.31.x
- name: cloud-controller-manager
  sourceRepository: github.com/kubernetes-sigs/cloud-provider-azure
  repository: mcr.microsoft.com/oss/kubernetes/azure-cloud-controller-manager
  tag: v1.32.9
  labels:
  - name: gardener.cloud/cve-categorisation
    value:
      network_exposure: protected
      authentication_enforced: false
      user_interaction: gardener-operator
      confidentiality_requirement: high
      integrity_requirement: high
      availability_requirement: low
    signing: false
  targetVersion: 1.32.x
- name: cloud-controller-manager
  sourceRepository: github.com/kubernetes-sigs/cloud-provider-azure
  repository: mcr.microsoft.com/oss/kubernetes/azure-cloud-controller-manager
  tag: v1.33.4
  labels:
  - name: gardener.cloud/cve-categorisation
    value:
      network_exposure: protected
      authentication_enforced: false
      user_interaction: gardener-operator
      confidentiality_requirement: high
      integrity_requirement: high
      availability_requirement: low
    signing: false
  targetVersion: 1.33.x
- name: cloud-controller-manager
  sourceRepository: github.com/kubernetes-sigs/cloud-provider-azure
  repository: mcr.microsoft.com/oss/kubernetes/azure-cloud-controller-manager
  tag: v1.34.2
  labels:
  - name: gardener.cloud/cve-categorisation
    value:
      network_exposure: protected
      authentication_enforced: false
      user_interaction: gardener-operator
      confidentiality_requirement: high
      integrity_requirement: high
      availability_requirement: low
    signing: false
  targetVersion: '>= 1.34'
- name: cloud-node-manager
  sourceRepository: github.com/kubernetes-sigs/cloud-provider-azure
  repository: mcr.microsoft.com/oss/kubernetes/azure-cloud-node-manager
  tag: v1.29.15
  labels:
  - name: gardener.cloud/cve-categorisation
    value:
      network_exposure: protected
      authentication_enforced: false
      user_interaction: gardener-operator
      confidentiality_requirement: high
      integrity_requirement: high
      availability_requirement: low
    signing: false
  targetVersion: 1.29.x
- name: cloud-node-manager
  sourceRepository: github.com/kubernetes-sigs/cloud-provider-azure
  repository: mcr.microsoft.com/oss/kubernetes/azure-cloud-node-manager
  tag: v1.30.15
  labels:
  - name: gardener.cloud/cve-categorisation
    value:
      network_exposure: protected
      authentication_enforced: false
      user_interaction: gardener-operator
      confidentiality_requirement: high
      integrity_requirement: high
      availability_requirement: low
    signing: false
  targetVersion: 1.30.x
- name: cloud-node-manager
  sourceRepository: github.com/kubernetes-sigs/cloud-provider-azure
  repository: mcr.microsoft.com/oss/kubernetes/azure-cloud-node-manager
  tag: v1.31.10
  labels:
  - name: gardener.cloud/cve-categorisation
    value:
      network_exposure: protected
      authentication_enforced: false
      user_interaction: gardener-operator
      confidentiality_requirement: high
      integrity_requirement: high
      availability_requirement: low
    signing: false
  targetVersion: 1.31.x
- name: cloud-node-manager
  sourceRepository: github.com/kubernetes-sigs/cloud-provider-azure
  repository: mcr.microsoft.com/oss/kubernetes/azure-cloud-node-manager
  tag: v1.32.9
  labels:
  - name: gardener.cloud/cve-categorisation
    value:
      network_exposure: protected
      authentication_enforced: false
      user_interaction: gardener-operator
      confidentiality_requirement: high
      integrity_requirement: high
      availability_requirement: low
    signing: false
  targetVersion: 1.32.x
- name: cloud-node-manager
  sourceRepository: github.com/kubernetes-sigs/cloud-provider-azure
  repository: mcr.microsoft.com/oss/kubernetes/azure-cloud-node-manager
  tag: v1.33.4
<<<<<<< HEAD
  labels:
  - name: gardener.cloud/cve-categorisation
    value:
      network_exposure: protected
      authentication_enforced: false
      user_interaction: gardener-operator
      confidentiality_requirement: high
      integrity_requirement: high
      availability_requirement: low
    signing: false
  targetVersion: 1.33.x
- name: cloud-node-manager
  sourceRepository: github.com/kubernetes-sigs/cloud-provider-azure
  repository: mcr.microsoft.com/oss/kubernetes/azure-cloud-node-manager
  tag: v1.34.2
=======
>>>>>>> 4cd8c944
  labels:
  - name: gardener.cloud/cve-categorisation
    value:
      network_exposure: protected
      authentication_enforced: false
      user_interaction: gardener-operator
      confidentiality_requirement: high
      integrity_requirement: high
      availability_requirement: low
    signing: false
  targetVersion: '>= 1.33'
- name: csi-attacher
  sourceRepository: github.com/kubernetes-csi/external-attacher
  repository: registry.k8s.io/sig-storage/csi-attacher
  tag: v4.10.0
  labels:
  - name: gardener.cloud/cve-categorisation
    value:
      network_exposure: private
      authentication_enforced: false
      user_interaction: gardener-operator
      confidentiality_requirement: low
      integrity_requirement: high
      availability_requirement: low
    signing: false
- name: csi-driver-disk
  sourceRepository: github.com/kubernetes-sigs/azuredisk-csi-driver
  repository: mcr.microsoft.com/oss/kubernetes-csi/azuredisk-csi
  tag: v1.33.3
  labels:
  - name: gardener.cloud/cve-categorisation
    value:
      network_exposure: protected
      authentication_enforced: false
      user_interaction: end-user
      confidentiality_requirement: high
      integrity_requirement: high
      availability_requirement: low
    signing: false
- name: csi-driver-file
  sourceRepository: github.com/kubernetes-sigs/azurefile-csi-driver
  repository: mcr.microsoft.com/oss/kubernetes-csi/azurefile-csi
  tag: v1.33.3
  labels:
  - name: gardener.cloud/cve-categorisation
    value:
      network_exposure: protected
      authentication_enforced: false
      user_interaction: end-user
      confidentiality_requirement: high
      integrity_requirement: high
      availability_requirement: low
    signing: false
- name: csi-liveness-probe
  sourceRepository: github.com/kubernetes-csi/livenessprobe
  repository: registry.k8s.io/sig-storage/livenessprobe
  tag: v2.17.0
  labels:
  - name: gardener.cloud/cve-categorisation
    value:
      network_exposure: private
      authentication_enforced: false
      user_interaction: end-user
      confidentiality_requirement: low
      integrity_requirement: high
      availability_requirement: low
    signing: false
- name: csi-node-driver-registrar
  sourceRepository: github.com/kubernetes-csi/node-driver-registrar
  repository: registry.k8s.io/sig-storage/csi-node-driver-registrar
  tag: v2.15.0
  labels:
  - name: gardener.cloud/cve-categorisation
    value:
      network_exposure: private
      authentication_enforced: false
      user_interaction: end-user
      confidentiality_requirement: low
      integrity_requirement: high
      availability_requirement: low
    signing: false
- name: csi-provisioner
  sourceRepository: github.com/kubernetes-csi/external-provisioner
  repository: registry.k8s.io/sig-storage/csi-provisioner
  tag: v6.0.0
  labels:
  - name: gardener.cloud/cve-categorisation
    value:
      network_exposure: private
      authentication_enforced: false
      user_interaction: gardener-operator
      confidentiality_requirement: low
      integrity_requirement: high
      availability_requirement: low
    signing: false
- name: csi-resizer
  sourceRepository: github.com/kubernetes-csi/external-resizer
  repository: registry.k8s.io/sig-storage/csi-resizer
  tag: v2.0.0
  labels:
  - name: gardener.cloud/cve-categorisation
    value:
      network_exposure: private
      authentication_enforced: false
      user_interaction: gardener-operator
      confidentiality_requirement: low
      integrity_requirement: high
      availability_requirement: low
    signing: false
- name: csi-snapshot-controller
  sourceRepository: github.com/kubernetes-csi/external-snapshotter
  repository: registry.k8s.io/sig-storage/snapshot-controller
  tag: v8.4.0
  labels:
  - name: gardener.cloud/cve-categorisation
    value:
      network_exposure: private
      authentication_enforced: false
      user_interaction: gardener-operator
      confidentiality_requirement: low
      integrity_requirement: high
      availability_requirement: low
    signing: false
- name: csi-snapshotter
  sourceRepository: github.com/kubernetes-csi/external-snapshotter
  repository: registry.k8s.io/sig-storage/csi-snapshotter
  tag: v8.4.0
  labels:
  - name: gardener.cloud/cve-categorisation
    value:
      network_exposure: private
      authentication_enforced: false
      user_interaction: gardener-operator
      confidentiality_requirement: low
      integrity_requirement: high
      availability_requirement: low
    signing: false
- name: machine-controller-manager-provider-azure
  sourceRepository: github.com/gardener/machine-controller-manager-provider-azure
  repository: europe-docker.pkg.dev/gardener-project/releases/gardener/machine-controller-manager-provider-azure
  tag: v0.17.2
  labels:
  - name: gardener.cloud/cve-categorisation
    value:
      network_exposure: protected
      authentication_enforced: false
      user_interaction: gardener-operator
      confidentiality_requirement: high
      integrity_requirement: high
      availability_requirement: low
    signing: false
- name: remedy-controller-azure
  sourceRepository: github.com/gardener/remedy-controller
  repository: europe-docker.pkg.dev/gardener-project/releases/gardener/remedy-controller/remedy-controller-azure
  tag: v0.14.0
  labels:
  - name: gardener.cloud/cve-categorisation
    value:
      network_exposure: protected
      authentication_enforced: false
      user_interaction: gardener-operator
      confidentiality_requirement: high
      integrity_requirement: high
      availability_requirement: low
    signing: false
  resourceId:
    name: remedy-controller-image<|MERGE_RESOLUTION|>--- conflicted
+++ resolved
@@ -153,7 +153,6 @@
   sourceRepository: github.com/kubernetes-sigs/cloud-provider-azure
   repository: mcr.microsoft.com/oss/kubernetes/azure-cloud-node-manager
   tag: v1.33.4
-<<<<<<< HEAD
   labels:
   - name: gardener.cloud/cve-categorisation
     value:
@@ -169,19 +168,17 @@
   sourceRepository: github.com/kubernetes-sigs/cloud-provider-azure
   repository: mcr.microsoft.com/oss/kubernetes/azure-cloud-node-manager
   tag: v1.34.2
-=======
->>>>>>> 4cd8c944
-  labels:
-  - name: gardener.cloud/cve-categorisation
-    value:
-      network_exposure: protected
-      authentication_enforced: false
-      user_interaction: gardener-operator
-      confidentiality_requirement: high
-      integrity_requirement: high
-      availability_requirement: low
-    signing: false
-  targetVersion: '>= 1.33'
+  labels:
+  - name: gardener.cloud/cve-categorisation
+    value:
+      network_exposure: protected
+      authentication_enforced: false
+      user_interaction: gardener-operator
+      confidentiality_requirement: high
+      integrity_requirement: high
+      availability_requirement: low
+    signing: false
+  targetVersion: '>= 1.34'
 - name: csi-attacher
   sourceRepository: github.com/kubernetes-csi/external-attacher
   repository: registry.k8s.io/sig-storage/csi-attacher
