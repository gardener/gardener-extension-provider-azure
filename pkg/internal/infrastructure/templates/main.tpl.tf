provider "azurerm" {
  subscription_id = var.SUBSCRIPTION_ID
  tenant_id       = var.TENANT_ID
  client_id       = var.CLIENT_ID
  client_secret   = var.CLIENT_SECRET

  skip_provider_registration = "true"
  features {}
}

#===============================================
#= Resource Group
#===============================================
{{ if .create.resourceGroup -}}
resource "azurerm_resource_group" "rg" {
  name     = "{{ .resourceGroup.name }}"
  location = "{{ .azure.region }}"
}
{{- else -}}
data "azurerm_resource_group" "rg" {
  name     = "{{ .resourceGroup.name }}"
}
{{- end }}

#===============================================
#= VNet, Subnets, Route Table, Security Groups
#===============================================

# VNet
{{ if .create.vnet -}}
resource "azurerm_virtual_network" "vnet" {
  name                = "{{ .resourceGroup.vnet.name }}"
  resource_group_name = {{ template "resource-group-reference" $ }}
  location            = "{{ .azure.region }}"
  address_space       = ["{{ .resourceGroup.vnet.cidr }}"]
}
{{- else -}}
data "azurerm_virtual_network" "vnet" {
  name                = "{{ .resourceGroup.vnet.name }}"
  resource_group_name = "{{ .resourceGroup.vnet.resourceGroup }}"
}
{{- end }}

# RouteTable
resource "azurerm_route_table" "workers" {
  name                = "worker_route_table"
  location            = "{{ .azure.region }}"
  resource_group_name = {{ template "resource-group-reference" $ }}
}

# SecurityGroup
resource "azurerm_network_security_group" "workers" {
  name                = "{{ .clusterName }}-workers"
  location            = "{{ .azure.region }}"
  resource_group_name = {{ template "resource-group-reference" $ }}
}

{{- range $subnet := .networks.subnets }}
{{- $workers := "workers" }}
{{- $subnetName := printf "%s-nodes" $.clusterName }}
{{- $subnetOutput := $.outputKeys.subnetName }}

{{- if hasKey $subnet "migrated" }}
{{- if not $subnet.migrated}}
{{- $workers = printf "%s-z%d" $workers $subnet.name }}
{{- $subnetName = printf "%s-z%d" $subnetName $subnet.name }}
{{- $subnetOutput = printf "%s%d" $.outputKeys.subnetNamePrefix $subnet.name }}
{{- end }}
{{- end }}

#===============================================
#= Subnets {{ $subnetName }}
#===============================================

resource "azurerm_subnet" "{{ $workers }}" {
  name                      = "{{ $subnetName }}"
{{- if $.create.vnet }}
  virtual_network_name      = azurerm_virtual_network.vnet.name
  resource_group_name       = azurerm_virtual_network.vnet.resource_group_name
{{- else -}}
  virtual_network_name      = data.azurerm_virtual_network.vnet.name
  resource_group_name       = data.azurerm_virtual_network.vnet.resource_group_name
{{- end }}
  address_prefixes          = ["{{ $subnet.cidr }}"]
  service_endpoints         = [{{ range $index, $serviceEndpoint := $subnet.serviceEndpoints }}{{ if $index }},{{ end }}"{{$serviceEndpoint}}"{{end}}]
}

resource "azurerm_subnet_route_table_association" "{{ $workers }}-rt-subnet-association" {
  subnet_id      = azurerm_subnet.{{ $workers }}.id
  route_table_id = azurerm_route_table.workers.id
}

resource "azurerm_subnet_network_security_group_association" "{{ $workers }}-nsg-subnet-association" {
  subnet_id                 = azurerm_subnet.{{ $workers }}.id
  network_security_group_id = azurerm_network_security_group.workers.id
}

output "{{ $subnetOutput }}" {
  value = azurerm_subnet.{{ $workers }}.name
}

{{- if $subnet.natGateway.enabled }}
{{- $natName := "nat" }}
{{- $natResourceName := printf "%s-nat-gateway" $.clusterName }}

{{- if hasKey $subnet "migrated" }}
{{- if not $subnet.migrated }}
{{- $natName = printf "%s-z%d" $natName $subnet.name }}
{{- $natResourceName = printf "%s-z%d" $natResourceName $subnet.name }}
{{- end }}
{{- end }}
#===============================================
#= NAT Gateway {{ $natName }}
#===============================================
resource "azurerm_nat_gateway" "{{ $natName }}" {
  name                    = "{{ $natResourceName }}"
  location                = "{{ $.azure.region }}"
  resource_group_name     = {{ template "resource-group-reference" $ }}
  sku_name                = "Standard"
<<<<<<< HEAD
{{ if hasKey $subnet.natGateway "idleConnectionTimeoutMinutes" -}}
  idle_timeout_in_minutes = {{ $subnet.natGateway.idleConnectionTimeoutMinutes }}
{{- end }}
{{- if hasKey $subnet.natGateway "zone" }}
  zones = [{{ $subnet.natGateway.zone | quote }}]
{{- end }}
{{ if $subnet.natGateway.migrateNatGatewayToIPAssociation -}}
# TODO(natipmigration) This can be removed in future versions when the ip migration has been completed.
public_ip_address_ids   = []
{{- end }}
=======
  {{ if .natGateway -}}
  {{ if hasKey .natGateway "idleConnectionTimeoutMinutes" -}}
  idle_timeout_in_minutes = {{ .natGateway.idleConnectionTimeoutMinutes }}
  {{- end }}
  {{ if hasKey .natGateway "zone" -}}
  zones = [{{ .natGateway.zone | quote }}]
  {{- end }}
  {{- end }}
>>>>>>> 6dd56677
}

resource "azurerm_subnet_nat_gateway_association" "{{ $natName }}-worker-subnet-association" {
  subnet_id      = azurerm_subnet.{{ $workers }}.id
  nat_gateway_id = azurerm_nat_gateway.{{ $natName }}.id
}

{{ if and (hasKey $subnet.natGateway "ipAddresses") (hasKey $subnet.natGateway "zone") -}}
#===============================================
#= NAT Gateway User provided IP
#===============================================
{{ range $ipIndex, $ip := .natGateway.ipAddresses -}}
data "azurerm_public_ip" "{{ $natName }}-ip-user-provided-{{ $ipIndex }}" {
  name                = "{{ $ip.name }}"
  resource_group_name = "{{ $ip.resourceGroup }}"
}

resource "azurerm_nat_gateway_public_ip_association" "{{ $natName }}-ip-user-provided-association-{{ $ipIndex }}" {
  nat_gateway_id       = azurerm_nat_gateway.{{ $natName }}.id
  public_ip_address_id = data.azurerm_public_ip.{{ $natName }}-ip-user-provided-{{ $ipIndex }}.id
}

{{- end }}
{{- else -}}
#===============================================
#= NAT Gateway managed IP
#===============================================
{{- $natIpName := printf "%s-ip" $natName}}
resource "azurerm_public_ip" "{{ $natIpName }}" {
  name                = "{{ $natResourceName }}-ip"
  location            = "{{ $.azure.region }}"
  resource_group_name = {{ template "resource-group-reference" $ }}
  allocation_method   = "Static"
  sku                 = "Standard"
{{- if hasKey .natGateway "zone" }}
  zones = [{{ .natGateway.zone | quote }}]
{{- end }}
}

resource "azurerm_nat_gateway_public_ip_association" "{{ $natName }}-ip-association" {
  nat_gateway_id       = azurerm_nat_gateway.{{ $natName }}.id
  public_ip_address_id = azurerm_public_ip.{{ $natIpName }}.id
}
{{- end }}
{{- end }}
{{- end }}

{{ if .identity -}}
#===============================================
#= Identity
#===============================================

data "azurerm_user_assigned_identity" "identity" {
  name                = "{{ .identity.name }}"
  resource_group_name = "{{ .identity.resourceGroup }}"
}
{{- end }}

{{ if .create.availabilitySet -}}
#===============================================
#= Availability Set
#===============================================

resource "azurerm_availability_set" "workers" {
  name                         = "{{ .clusterName }}-avset-workers"
  location                     = "{{ .azure.region }}"
  resource_group_name          = {{ template "resource-group-reference" $ }}
  platform_update_domain_count = "{{ .azure.countUpdateDomains }}"
  platform_fault_domain_count  = "{{ .azure.countFaultDomains }}"
  managed                      = true
}
{{- end}}


#===============================================
//= Output variables
#===============================================

output "{{ .outputKeys.resourceGroupName }}" {
  value = {{ template "resource-group-reference" $ }}
}

{{ if .create.vnet -}}
output "{{ .outputKeys.vnetName }}" {
  value = azurerm_virtual_network.vnet.name
}
{{- else -}}
output "{{ .outputKeys.vnetName }}" {
  value = data.azurerm_virtual_network.vnet.name
}
output "{{ .outputKeys.vnetResourceGroup }}" {
  value = data.azurerm_virtual_network.vnet.resource_group_name
}
{{- end}}

output "{{ .outputKeys.routeTableName }}" {
  value = azurerm_route_table.workers.name
}

output "{{ .outputKeys.securityGroupName }}" {
  value = azurerm_network_security_group.workers.name
}

{{ if .create.availabilitySet -}}
output "{{ .outputKeys.availabilitySetID }}" {
  value = azurerm_availability_set.workers.id
}

output "{{ .outputKeys.availabilitySetName }}" {
  value = azurerm_availability_set.workers.name
}

output "{{ .outputKeys.countFaultDomains }}" {
  value = azurerm_availability_set.workers.platform_fault_domain_count
}

output "{{ .outputKeys.countUpdateDomains }}" {
  value = azurerm_availability_set.workers.platform_update_domain_count
}
{{- end }}
{{ if .identity -}}
output "{{ .outputKeys.identityID }}" {
  value = data.azurerm_user_assigned_identity.identity.id
}

output "{{ .outputKeys.identityClientID }}" {
  value = data.azurerm_user_assigned_identity.identity.client_id
}
{{- end }}


{{- /* Helper functions */ -}}
{{- define "resource-group-reference" -}}
{{- if .create.resourceGroup -}}
azurerm_resource_group.rg.name
{{- else -}}
data.azurerm_resource_group.rg.name
{{- end}}
{{- end -}}<|MERGE_RESOLUTION|>--- conflicted
+++ resolved
@@ -117,27 +117,12 @@
   location                = "{{ $.azure.region }}"
   resource_group_name     = {{ template "resource-group-reference" $ }}
   sku_name                = "Standard"
-<<<<<<< HEAD
 {{ if hasKey $subnet.natGateway "idleConnectionTimeoutMinutes" -}}
   idle_timeout_in_minutes = {{ $subnet.natGateway.idleConnectionTimeoutMinutes }}
 {{- end }}
 {{- if hasKey $subnet.natGateway "zone" }}
   zones = [{{ $subnet.natGateway.zone | quote }}]
 {{- end }}
-{{ if $subnet.natGateway.migrateNatGatewayToIPAssociation -}}
-# TODO(natipmigration) This can be removed in future versions when the ip migration has been completed.
-public_ip_address_ids   = []
-{{- end }}
-=======
-  {{ if .natGateway -}}
-  {{ if hasKey .natGateway "idleConnectionTimeoutMinutes" -}}
-  idle_timeout_in_minutes = {{ .natGateway.idleConnectionTimeoutMinutes }}
-  {{- end }}
-  {{ if hasKey .natGateway "zone" -}}
-  zones = [{{ .natGateway.zone | quote }}]
-  {{- end }}
-  {{- end }}
->>>>>>> 6dd56677
 }
 
 resource "azurerm_subnet_nat_gateway_association" "{{ $natName }}-worker-subnet-association" {
