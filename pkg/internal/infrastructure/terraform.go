// Copyright (c) 2019 SAP SE or an SAP affiliate company. All rights reserved. This file is licensed under the Apache Software License, v. 2 except as noted otherwise in the LICENSE file
//
// Licensed under the Apache License, Version 2.0 (the "License");
// you may not use this file except in compliance with the License.
// You may obtain a copy of the License at
//
//      http://www.apache.org/licenses/LICENSE-2.0
//
// Unless required by applicable law or agreed to in writing, software
// distributed under the License is distributed on an "AS IS" BASIS,
// WITHOUT WARRANTIES OR CONDITIONS OF ANY KIND, either express or implied.
// See the License for the specific language governing permissions and
// limitations under the License.

package infrastructure

import (
	"bytes"
	"context"
	"errors"
	"fmt"
	"strconv"
	"strings"

	"github.com/gardener/gardener/extensions/pkg/controller"
	"github.com/gardener/gardener/extensions/pkg/terraformer"
	extensionsv1alpha1 "github.com/gardener/gardener/pkg/apis/extensions/v1alpha1"
	metav1 "k8s.io/apimachinery/pkg/apis/meta/v1"
	"k8s.io/utils/pointer"

	api "github.com/gardener/gardener-extension-provider-azure/pkg/apis/azure"
	"github.com/gardener/gardener-extension-provider-azure/pkg/apis/azure/helper"
	apiv1alpha1 "github.com/gardener/gardener-extension-provider-azure/pkg/apis/azure/v1alpha1"
	"github.com/gardener/gardener-extension-provider-azure/pkg/azure"
)

const (
	// TerraformerPurpose is the terraformer infrastructure purpose.
	TerraformerPurpose = "infra"

	// TerraformerOutputKeyResourceGroupName is the key for the resourceGroupName output
	TerraformerOutputKeyResourceGroupName = "resourceGroupName"
	// TerraformerOutputKeyVNetName is the key for the vnetName output
	TerraformerOutputKeyVNetName = "vnetName"
	// TerraformerOutputKeyVNetResourceGroup is the key for the vnetResourceGroup output
	TerraformerOutputKeyVNetResourceGroup = "vnetResourceGroup"
	// TerraformerOutputKeySubnetName is the key for the subnetName output
	TerraformerOutputKeySubnetName = "subnetName"
	// TerraformerOutputKeySubnetNamePrefix is the key for the subnetName output
	TerraformerOutputKeySubnetNamePrefix = "subnetName-z"
	// TerraformerOutputKeyAvailabilitySetID is the key for the availabilitySetID output
	TerraformerOutputKeyAvailabilitySetID = "availabilitySetID"
	// TerraformerOutputKeyAvailabilitySetName is the key for the availabilitySetName output
	TerraformerOutputKeyAvailabilitySetName = "availabilitySetName"
	// TerraformerOutputKeyCountFaultDomains is the key for the fault domain count output.
	TerraformerOutputKeyCountFaultDomains = "countFaultDomains"
	// TerraformerOutputKeyCountUpdateDomains is the key for the update domain count output.
	TerraformerOutputKeyCountUpdateDomains = "countUpdateDomains"
	// TerraformerOutputKeyRouteTableName is the key for the routeTableName output
	TerraformerOutputKeyRouteTableName = "routeTableName"
	// TerraformerOutputKeySecurityGroupName is the key for the securityGroupName output
	TerraformerOutputKeySecurityGroupName = "securityGroupName"
	// TerraformerOutputKeyIdentityID is the key for the identityID output
	TerraformerOutputKeyIdentityID = "identityID"
	// TerraformerOutputKeyIdentityClientID is the key for the identityClientID output
	TerraformerOutputKeyIdentityClientID = "identityClientID"
)

// StatusTypeMeta is the TypeMeta of the Azure InfrastructureStatus
var StatusTypeMeta = metav1.TypeMeta{
	APIVersion: apiv1alpha1.SchemeGroupVersion.String(),
	Kind:       "InfrastructureStatus",
}

// RenderTerraformerTemplate renders the azure infrastructure template with the given values.
func RenderTerraformerTemplate(
	infra *extensionsv1alpha1.Infrastructure,
	config *api.InfrastructureConfig,
	cluster *controller.Cluster,
) (
	*TerraformFiles,
	error,
) {
	values, err := ComputeTerraformerTemplateValues(infra, config, cluster)
	if err != nil {
		return nil, err
	}

	var mainTF bytes.Buffer

	if err := mainTemplate.Execute(&mainTF, values); err != nil {
		return nil, fmt.Errorf("could not render Terraform template: %+v", err)
	}

	return &TerraformFiles{
		Main:      mainTF.String(),
		Variables: variablesTF,
		TFVars:    terraformTFVars,
	}, nil
}

// ComputeTerraformerTemplateValues computes the values for the Azure Terraformer chart.
func ComputeTerraformerTemplateValues(
	infra *extensionsv1alpha1.Infrastructure,
	config *api.InfrastructureConfig,
	cluster *controller.Cluster,
) (
	map[string]interface{},
	error,
) {
	var (
		createResourceGroup   = true
		createAvailabilitySet = false
		resourceGroupName     = infra.Namespace

		identityConfig map[string]interface{}
		azureConfig    = map[string]interface{}{
			"region": infra.Spec.Region,
		}
		outputKeys = map[string]interface{}{
			"resourceGroupName": TerraformerOutputKeyResourceGroupName,
			"vnetName":          TerraformerOutputKeyVNetName,
			"subnetName":        TerraformerOutputKeySubnetName,
			"subnetNamePrefix":  TerraformerOutputKeySubnetNamePrefix,
			"routeTableName":    TerraformerOutputKeyRouteTableName,
			"securityGroupName": TerraformerOutputKeySecurityGroupName,
		}
	)

	primaryAvSetRequired, err := isPrimaryAvailabilitySetRequired(infra, config, cluster)
	if err != nil {
		return nil, err
	}

	// check if we should use an existing ResourceGroup or create a new one
	if config.ResourceGroup != nil {
		createResourceGroup = false
		resourceGroupName = config.ResourceGroup.Name
	}

	createVNet, vnetConfig, additionalOutpuKeys, err := generateVNetConfig(&config.Networks, infra.Namespace)
	if err != nil {
		return nil, err
	}
	for k, v := range additionalOutpuKeys {
		outputKeys[k] = v
	}

	if primaryAvSetRequired {
		createAvailabilitySet = true
		outputKeys["availabilitySetID"] = TerraformerOutputKeyAvailabilitySetID
		outputKeys["availabilitySetName"] = TerraformerOutputKeyAvailabilitySetName
		outputKeys["countFaultDomains"] = TerraformerOutputKeyCountFaultDomains
		outputKeys["countUpdateDomains"] = TerraformerOutputKeyCountUpdateDomains

		count, err := findDomainCounts(cluster, infra)
		if err != nil {
			return nil, err
		}

		azureConfig["countFaultDomains"] = count.faultDomains
		azureConfig["countUpdateDomains"] = count.updateDomains
	}

	if config.Identity != nil && config.Identity.Name != "" && config.Identity.ResourceGroup != "" {
		identityConfig = map[string]interface{}{
			"name":          config.Identity.Name,
			"resourceGroup": config.Identity.ResourceGroup,
		}
		outputKeys["identityID"] = TerraformerOutputKeyIdentityID
		outputKeys["identityClientID"] = TerraformerOutputKeyIdentityClientID
	}

	var networkConfig map[string]interface{}
	if helper.IsUsingSingleSubnetLayout(config) {
		networkConfig, err = computeNetworkConfigSingleSubnetLayout(infra, config)
	} else {
		networkConfig, err = computeNetworkConfigMultipleSubnetLayout(infra, config)
	}
	if err != nil {
		return nil, err
	}

	result := map[string]interface{}{
		"azure": azureConfig,
		"create": map[string]interface{}{
			"resourceGroup":   createResourceGroup,
			"vnet":            createVNet,
			"availabilitySet": createAvailabilitySet,
		},
		"resourceGroup": map[string]interface{}{
			"name": resourceGroupName,
			"vnet": vnetConfig,
		},
		"clusterName": infra.Namespace,
		"networks":    networkConfig,
		"identity":    identityConfig,
		"outputKeys":  outputKeys,
	}
	return result, nil
}

func generateVNetConfig(n *api.NetworkConfig, defaultVnetName string) (bool, map[string]interface{}, map[string]interface{}, error) {
	var (
		createVNet = true
		vnetConfig = map[string]interface{}{
			"name": defaultVnetName,
		}
		outputKeys = map[string]interface{}{}
		err        error
	)

	switch {
	case n.VNet.Name != nil && n.VNet.ResourceGroup != nil:
		createVNet = false
		vnetConfig["name"] = *n.VNet.Name
		vnetConfig["resourceGroup"] = *n.VNet.ResourceGroup
		outputKeys["vnetResourceGroup"] = TerraformerOutputKeyVNetResourceGroup
	case n.VNet.CIDR != nil:
		vnetConfig["cidr"] = *n.VNet.CIDR
	case n.Workers != nil:
		vnetConfig["cidr"] = *n.Workers
	default:
		return false, nil, nil, fmt.Errorf("no VNet or workers configuration provided")
	}

	return createVNet, vnetConfig, outputKeys, err
}

func computeNetworkConfigSingleSubnetLayout(infra *extensionsv1alpha1.Infrastructure, config *api.InfrastructureConfig) (map[string]interface{}, error) {
	var (
		networkCfg = make(map[string]interface{})
		subnets    []map[string]interface{}
	)
	natGatewayConfig, err := generateNatGatewayValues(infra, config.Networks.NatGateway)
	if err != nil {
		return nil, err
	}

	subnet := map[string]interface{}{
		"cidr":             *config.Networks.Workers,
		"serviceEndpoints": config.Networks.ServiceEndpoints,
		"natGateway":       natGatewayConfig,
	}

	subnets = append(subnets, subnet)
	networkCfg["subnets"] = subnets
	return networkCfg, nil
}

func computeNetworkConfigMultipleSubnetLayout(infra *extensionsv1alpha1.Infrastructure, config *api.InfrastructureConfig) (map[string]interface{}, error) {
	var (
		networkCfg = make(map[string]interface{})
		subnets    []map[string]interface{}
	)

	for _, zone := range config.Networks.Zones {
		migratedZone, ok := infra.Annotations[azure.NetworkLayoutZoneMigrationAnnotation]
		subnetConfig := map[string]interface{}{
			"name":             zone.Name,
			"cidr":             zone.CIDR,
			"serviceEndpoints": zone.ServiceEndpoints,
			"natGateway":       generateZonedNatGatewayValues(zone.NatGateway, zone.Name),
			"migrated":         ok && migratedZone == helper.InfrastructureZoneToString(zone.Name),
		}
		subnets = append(subnets, subnetConfig)
	}

	networkCfg["subnets"] = subnets
	return networkCfg, nil
}

func generateNatGatewayValues(infra *extensionsv1alpha1.Infrastructure, nat *api.NatGatewayConfig) (map[string]interface{}, error) {
	natGatewayConfig := map[string]interface{}{
		"enabled": false,
	}

	if nat == nil || !nat.Enabled {
		return natGatewayConfig, nil
	}

	natGatewayConfig["enabled"] = true
	if nat.IdleConnectionTimeoutMinutes != nil {
		natGatewayConfig["idleConnectionTimeoutMinutes"] = *nat.IdleConnectionTimeoutMinutes
	}

	if nat.Zone != nil {
		natGatewayConfig["zone"] = *nat.Zone
	}

	if len(nat.IPAddresses) > 0 {
		ipAddresses := make([]map[string]interface{}, len(nat.IPAddresses))
		for i, ip := range nat.IPAddresses {
			ipAddresses[i] = map[string]interface{}{
				"name":          ip.Name,
				"resourceGroup": ip.ResourceGroup,
			}
		}
		natGatewayConfig["ipAddresses"] = ipAddresses
	}
	return natGatewayConfig, nil
}

<<<<<<< HEAD
func generateZonedNatGatewayValues(nat *api.ZonedNatGatewayConfig, zone int32) map[string]interface{} {
	natGatewayConfig := map[string]interface{}{
		"enabled": false,
=======
func generateNatGatewayValues(config *api.InfrastructureConfig) (map[string]interface{}, bool) {
	natGatewayConfig := make(map[string]interface{})
	if config.Networks.NatGateway == nil || !config.Networks.NatGateway.Enabled {
		return natGatewayConfig, false
>>>>>>> e07ac4a7
	}

	if nat == nil || !nat.Enabled {
		return natGatewayConfig
	}

	natGatewayConfig["enabled"] = true
	natGatewayConfig["zone"] = zone
	if nat.IdleConnectionTimeoutMinutes != nil {
		natGatewayConfig["idleConnectionTimeoutMinutes"] = *nat.IdleConnectionTimeoutMinutes
	}

<<<<<<< HEAD
	if len(nat.IPAddresses) > 0 {
		ipAddresses := make([]map[string]interface{}, len(nat.IPAddresses))
		for i, ip := range nat.IPAddresses {
=======
	if len(config.Networks.NatGateway.IPAddresses) > 0 {
		ipAddresses := make([]map[string]interface{}, len(config.Networks.NatGateway.IPAddresses))
		for i, ip := range config.Networks.NatGateway.IPAddresses {
>>>>>>> e07ac4a7
			ipAddresses[i] = map[string]interface{}{
				"name":          ip.Name,
				"resourceGroup": ip.ResourceGroup,
			}
		}
		natGatewayConfig["ipAddresses"] = ipAddresses
	}

	return natGatewayConfig
}

// TerraformFiles are the files that have been rendered from the infrastructure chart.
type TerraformFiles struct {
	Main      string
	Variables string
	TFVars    []byte
}

// TerraformState is the Terraform state for an infrastructure.
type TerraformState struct {
	// VPCName is the name of the VNet created for an infrastructure.
	VNetName string
	// VNetResourceGroupName is the name of the resource group where the vnet is deployed to.
	VNetResourceGroupName string
	// ResourceGroupName is the name of the resource group.
	ResourceGroupName string
	// AvailabilitySetID is the ID for the created availability set.
	AvailabilitySetID string
	// CountFaultDomains is the fault domain count for the created availability set.
	CountFaultDomains int
	// CountUpdateDomains is the update domain count for the created availability set.
	CountUpdateDomains int
	// AvailabilitySetName the ID for the created availability set .
	AvailabilitySetName string
	// Subnets contain information to identify the created subnets.
	Subnets []terraformSubnet
	// RouteTableName is the name of the route table.
	RouteTableName string
	// SecurityGroupName is the name of the security group.
	SecurityGroupName string
	// IdentityID is the id of the identity.
	IdentityID string
	// IdentityClientID is the client id of the identity.
	IdentityClientID string
}

type terraformSubnet struct {
	name     string
	zone     *string
	migrated bool
}

// ExtractTerraformState extracts the TerraformState from the given Terraformer.
func ExtractTerraformState(ctx context.Context, tf terraformer.Terraformer, infra *extensionsv1alpha1.Infrastructure, config *api.InfrastructureConfig, cluster *controller.Cluster) (*TerraformState, error) {
	outputKeys := []string{
		TerraformerOutputKeyResourceGroupName,
		TerraformerOutputKeyRouteTableName,
		TerraformerOutputKeySecurityGroupName,
<<<<<<< HEAD
=======
		TerraformerOutputKeySubnetName,
>>>>>>> e07ac4a7
		TerraformerOutputKeyVNetName,
	}

	outputKeys = append(outputKeys, computeSubnetOutputKeys(infra, config)...)
	primaryAvSetRequired, err := isPrimaryAvailabilitySetRequired(infra, config, cluster)
	if err != nil {
		return nil, err
	}

	if config.Networks.VNet.Name != nil && config.Networks.VNet.ResourceGroup != nil {
		outputKeys = append(outputKeys, TerraformerOutputKeyVNetResourceGroup)
	}

	if primaryAvSetRequired {
		outputKeys = append(outputKeys, TerraformerOutputKeyAvailabilitySetID, TerraformerOutputKeyAvailabilitySetName, TerraformerOutputKeyCountFaultDomains, TerraformerOutputKeyCountUpdateDomains)
	}

	if config.Identity != nil && config.Identity.Name != "" && config.Identity.ResourceGroup != "" {
		outputKeys = append(outputKeys, TerraformerOutputKeyIdentityID, TerraformerOutputKeyIdentityClientID)
	}

	vars, err := tf.GetStateOutputVariables(ctx, outputKeys...)
	if err != nil {
		return nil, err
	}

	tfState := TerraformState{
		VNetName:          vars[TerraformerOutputKeyVNetName],
		ResourceGroupName: vars[TerraformerOutputKeyResourceGroupName],
		RouteTableName:    vars[TerraformerOutputKeyRouteTableName],
		SecurityGroupName: vars[TerraformerOutputKeySecurityGroupName],
	}

	if config.Networks.VNet.Name != nil && config.Networks.VNet.ResourceGroup != nil {
		tfState.VNetResourceGroupName = vars[TerraformerOutputKeyVNetResourceGroup]
	}

	if primaryAvSetRequired {
		tfState.AvailabilitySetID = vars[TerraformerOutputKeyAvailabilitySetID]
		tfState.AvailabilitySetName = vars[TerraformerOutputKeyAvailabilitySetName]
		countFaultDomains, err := strconv.Atoi(vars[TerraformerOutputKeyCountFaultDomains])
		if err != nil {
			return nil, fmt.Errorf("error while parsing countFaultDomain from state: %v", err)
		}
		tfState.CountFaultDomains = countFaultDomains
		countUpdateDomains, err := strconv.Atoi(vars[TerraformerOutputKeyCountUpdateDomains])
		if err != nil {
			return nil, fmt.Errorf("error while parsing countUpdateDomain from state: %v", err)
		}
		tfState.CountUpdateDomains = countUpdateDomains
	}

	if config.Identity != nil && config.Identity.Name != "" && config.Identity.ResourceGroup != "" {
		tfState.IdentityID = vars[TerraformerOutputKeyIdentityID]
		tfState.IdentityClientID = vars[TerraformerOutputKeyIdentityClientID]
	}

	tfState.Subnets = computeInfrastructureSubnets(infra, vars)
	return &tfState, nil
}

// StatusFromTerraformState computes an InfrastructureStatus from the given
// Terraform variables.
<<<<<<< HEAD
func StatusFromTerraformState(config *api.InfrastructureConfig, tfState *TerraformState) *apiv1alpha1.InfrastructureStatus {
=======
func StatusFromTerraformState(tfState *TerraformState) *apiv1alpha1.InfrastructureStatus {
>>>>>>> e07ac4a7
	infraState := apiv1alpha1.InfrastructureStatus{
		TypeMeta: StatusTypeMeta,
		ResourceGroup: apiv1alpha1.ResourceGroup{
			Name: tfState.ResourceGroupName,
		},
		Networks: apiv1alpha1.NetworkStatus{
			VNet: apiv1alpha1.VNetStatus{
				Name: tfState.VNetName,
			},
		},
		AvailabilitySets: []apiv1alpha1.AvailabilitySet{},
		RouteTables: []apiv1alpha1.RouteTable{
			{Purpose: apiv1alpha1.PurposeNodes, Name: tfState.RouteTableName},
		},
		SecurityGroups: []apiv1alpha1.SecurityGroup{
			{Name: tfState.SecurityGroupName, Purpose: apiv1alpha1.PurposeNodes},
		},
		Zoned: false,
	}

	if config.Zoned {
		infraState.Zoned = true
	}

	if config.Networks.Workers == nil {
		infraState.Networks.Layout = apiv1alpha1.NetworkLayoutMultipleSubnet
	} else {
		infraState.Networks.Layout = apiv1alpha1.NetworkLayoutSingleSubnet
	}

	for _, subnet := range tfState.Subnets {
		infraState.Networks.Subnets = append(infraState.Networks.Subnets, apiv1alpha1.Subnet{
			Name:     subnet.name,
			Purpose:  apiv1alpha1.PurposeNodes,
			Zone:     subnet.zone,
			Migrated: subnet.migrated,
		})
	}

	if tfState.VNetResourceGroupName != "" {
		infraState.Networks.VNet.ResourceGroup = &tfState.VNetResourceGroupName
	}

	if tfState.IdentityID != "" && tfState.IdentityClientID != "" {
		infraState.Identity = &apiv1alpha1.IdentityStatus{
			ID:       tfState.IdentityID,
			ClientID: tfState.IdentityClientID,
		}
	}

	// Add AvailabilitySet to the infrastructure tfState if an AvailabilitySet is part of the Terraform tfState.
	if tfState.AvailabilitySetID != "" && tfState.AvailabilitySetName != "" {
		infraState.AvailabilitySets = append(infraState.AvailabilitySets, apiv1alpha1.AvailabilitySet{
			Name:               tfState.AvailabilitySetName,
			ID:                 tfState.AvailabilitySetID,
			CountFaultDomains:  pointer.Int32Ptr(int32(tfState.CountFaultDomains)),
			CountUpdateDomains: pointer.Int32Ptr(int32(tfState.CountUpdateDomains)),
			Purpose:            apiv1alpha1.PurposeNodes,
		})
	}

	return &infraState
}

// ComputeStatus computes the status based on the Terraformer and the given InfrastructureConfig.
func ComputeStatus(ctx context.Context, tf terraformer.Terraformer, infra *extensionsv1alpha1.Infrastructure, config *api.InfrastructureConfig, cluster *controller.Cluster) (*apiv1alpha1.InfrastructureStatus, error) {
	state, err := ExtractTerraformState(ctx, tf, infra, config, cluster)
	if err != nil {
		return nil, err
	}
	status := StatusFromTerraformState(config, state)

	// Check if ACR access should be configured.
	if config.Identity != nil && config.Identity.ACRAccess != nil && *config.Identity.ACRAccess && status.Identity != nil {
		status.Identity.ACRAccess = true
	}

	return status, nil
}

type domainCounts struct {
	faultDomains  int32
	updateDomains int32
}

func findDomainCounts(cluster *controller.Cluster, infra *extensionsv1alpha1.Infrastructure) (*domainCounts, error) {
	var (
		faultDomainCount  *int32
		updateDomainCount *int32
	)

	if infra.Status.ProviderStatus != nil {
		infrastructureStatus, err := helper.InfrastructureStatusFromRaw(infra.Status.ProviderStatus)
		if err != nil {
			return nil, fmt.Errorf("error obtaining update and fault domain counts from infrastructure status: %v", err)
		}
		nodesAvailabilitySet, err := helper.FindAvailabilitySetByPurpose(infrastructureStatus.AvailabilitySets, api.PurposeNodes)
		if err != nil {
			return nil, fmt.Errorf("error obtaining update and fault domain counts from infrastructure status: %v", err)
		}

		// Take values from the availability set status.
		// Domain counts can still be nil, esp. if the status was written by an earlier version of this provider extension.
		if nodesAvailabilitySet != nil {
			faultDomainCount = nodesAvailabilitySet.CountFaultDomains
			updateDomainCount = nodesAvailabilitySet.CountUpdateDomains
		}
	}

	cloudProfileConfig, err := helper.CloudProfileConfigFromCluster(cluster)
	if err != nil {
		return nil, err
	}

	if faultDomainCount == nil {
		count, err := helper.FindDomainCountByRegion(cloudProfileConfig.CountFaultDomains, infra.Spec.Region)
		if err != nil {
			return nil, err
		}
		faultDomainCount = &count
	}

	if updateDomainCount == nil {
		count, err := helper.FindDomainCountByRegion(cloudProfileConfig.CountUpdateDomains, infra.Spec.Region)
		if err != nil {
			return nil, err
		}
		updateDomainCount = &count
	}

	return &domainCounts{
		faultDomains:  *faultDomainCount,
		updateDomains: *updateDomainCount,
	}, nil
}

// isPrimaryAvailabilitySetRequired determines if a cluster primary AvailabilitySet is required.
func isPrimaryAvailabilitySetRequired(infra *extensionsv1alpha1.Infrastructure, config *api.InfrastructureConfig, cluster *controller.Cluster) (bool, error) {
	if config.Zoned {
		return false, nil
	}
	if cluster.Shoot == nil {
		return false, errors.New("cannot determine if primary availability set is required as cluster.Shoot is not set")
	}

	hasVmoAnnotation := helper.HasShootVmoAlphaAnnotation(cluster.Shoot.Annotations)

	// If the infrastructureStatus is not exists that mean it is a new Infrastucture.
	if infra.Status.ProviderStatus == nil {
		if hasVmoAnnotation {
			return false, nil
		}
		return true, nil
	}

<<<<<<< HEAD
	// If the infrastructureStatus already exists that mean the Infrastructure is already created.
	infrastructureStatus, err := helper.InfrastructureStatusFromInfrastructure(infra)
=======
	// If the infrastructureStatus already exists that mean the Infrastucture is already created.
	infrastructureStatus, err := helper.InfrastructureStatusFromRaw(infra.Status.ProviderStatus)
>>>>>>> e07ac4a7
	if err != nil {
		return false, err
	}

	if len(infrastructureStatus.AvailabilitySets) > 0 {
		if _, err := helper.FindAvailabilitySetByPurpose(infrastructureStatus.AvailabilitySets, api.PurposeNodes); err == nil {
			if hasVmoAnnotation {
				return false, errors.New("cannot use vmss orchestration mode VM (VMO) as this cluster already used an availability set")
			}
			return true, nil
		}
	}

	return false, nil
}

func computeSubnetOutputKeys(infra *extensionsv1alpha1.Infrastructure, config *api.InfrastructureConfig) []string {
	var subnetOutputKeys []string

	if helper.IsUsingSingleSubnetLayout(config) {
		subnetOutputKeys = append(subnetOutputKeys, TerraformerOutputKeySubnetName)
		return subnetOutputKeys
	}

	migratedZone, ok := infra.Annotations[azure.NetworkLayoutZoneMigrationAnnotation]
	for _, z := range config.Networks.Zones {
		outputKey := fmt.Sprintf("%s%d", TerraformerOutputKeySubnetNamePrefix, z.Name)
		if ok && helper.InfrastructureZoneToString(z.Name) == migratedZone {
			outputKey = TerraformerOutputKeySubnetName
		}
		subnetOutputKeys = append(subnetOutputKeys, outputKey)
	}

	return subnetOutputKeys
}

func computeInfrastructureSubnets(infra *extensionsv1alpha1.Infrastructure, vars map[string]string) []terraformSubnet {
	result := []terraformSubnet{}

	for key, value := range vars {
		switch {
		case strings.HasPrefix(key, TerraformerOutputKeySubnetNamePrefix):
			result = append(result, terraformSubnet{
				name:     value,
				zone:     pointer.String(strings.TrimPrefix(key, TerraformerOutputKeySubnetNamePrefix)),
				migrated: false,
			})
		case key == TerraformerOutputKeySubnetName:
			subnet := terraformSubnet{
				name: vars[key],
			}
			if migratedZone, ok := infra.Annotations[azure.NetworkLayoutZoneMigrationAnnotation]; ok {
				subnet.migrated = ok
				subnet.zone = &migratedZone
			}
			result = append(result, subnet)
		default:
			continue
		}
	}
	return result
}<|MERGE_RESOLUTION|>--- conflicted
+++ resolved
@@ -301,16 +301,9 @@
 	return natGatewayConfig, nil
 }
 
-<<<<<<< HEAD
 func generateZonedNatGatewayValues(nat *api.ZonedNatGatewayConfig, zone int32) map[string]interface{} {
 	natGatewayConfig := map[string]interface{}{
 		"enabled": false,
-=======
-func generateNatGatewayValues(config *api.InfrastructureConfig) (map[string]interface{}, bool) {
-	natGatewayConfig := make(map[string]interface{})
-	if config.Networks.NatGateway == nil || !config.Networks.NatGateway.Enabled {
-		return natGatewayConfig, false
->>>>>>> e07ac4a7
 	}
 
 	if nat == nil || !nat.Enabled {
@@ -323,15 +316,9 @@
 		natGatewayConfig["idleConnectionTimeoutMinutes"] = *nat.IdleConnectionTimeoutMinutes
 	}
 
-<<<<<<< HEAD
 	if len(nat.IPAddresses) > 0 {
 		ipAddresses := make([]map[string]interface{}, len(nat.IPAddresses))
 		for i, ip := range nat.IPAddresses {
-=======
-	if len(config.Networks.NatGateway.IPAddresses) > 0 {
-		ipAddresses := make([]map[string]interface{}, len(config.Networks.NatGateway.IPAddresses))
-		for i, ip := range config.Networks.NatGateway.IPAddresses {
->>>>>>> e07ac4a7
 			ipAddresses[i] = map[string]interface{}{
 				"name":          ip.Name,
 				"resourceGroup": ip.ResourceGroup,
@@ -390,10 +377,6 @@
 		TerraformerOutputKeyResourceGroupName,
 		TerraformerOutputKeyRouteTableName,
 		TerraformerOutputKeySecurityGroupName,
-<<<<<<< HEAD
-=======
-		TerraformerOutputKeySubnetName,
->>>>>>> e07ac4a7
 		TerraformerOutputKeyVNetName,
 	}
 
@@ -457,11 +440,7 @@
 
 // StatusFromTerraformState computes an InfrastructureStatus from the given
 // Terraform variables.
-<<<<<<< HEAD
 func StatusFromTerraformState(config *api.InfrastructureConfig, tfState *TerraformState) *apiv1alpha1.InfrastructureStatus {
-=======
-func StatusFromTerraformState(tfState *TerraformState) *apiv1alpha1.InfrastructureStatus {
->>>>>>> e07ac4a7
 	infraState := apiv1alpha1.InfrastructureStatus{
 		TypeMeta: StatusTypeMeta,
 		ResourceGroup: apiv1alpha1.ResourceGroup{
@@ -617,13 +596,8 @@
 		return true, nil
 	}
 
-<<<<<<< HEAD
-	// If the infrastructureStatus already exists that mean the Infrastructure is already created.
-	infrastructureStatus, err := helper.InfrastructureStatusFromInfrastructure(infra)
-=======
 	// If the infrastructureStatus already exists that mean the Infrastucture is already created.
 	infrastructureStatus, err := helper.InfrastructureStatusFromRaw(infra.Status.ProviderStatus)
->>>>>>> e07ac4a7
 	if err != nil {
 		return false, err
 	}
