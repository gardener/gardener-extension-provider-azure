--- conflicted
+++ resolved
@@ -162,11 +162,6 @@
 		azureConfig["countUpdateDomains"] = count.updateDomains
 	}
 
-<<<<<<< HEAD
-=======
-	natGatewayConfig, createNatGateway := generateNatGatewayValues(config)
-
->>>>>>> 6dd56677
 	if config.Identity != nil && config.Identity.Name != "" && config.Identity.ResourceGroup != "" {
 		identityConfig = map[string]interface{}{
 			"name":          config.Identity.Name,
@@ -278,8 +273,6 @@
 func generateNatGatewayValues(infra *extensionsv1alpha1.Infrastructure, nat *api.NatGatewayConfig) (map[string]interface{}, error) {
 	natGatewayConfig := map[string]interface{}{
 		"enabled": false,
-		// TODO(natipmigration) This can be removed in future versions when the ip migration has been completed.
-		"migrateNatGatewayToIPAssociation": false,
 	}
 
 	if nat == nil || !nat.Enabled {
@@ -305,23 +298,12 @@
 		}
 		natGatewayConfig["ipAddresses"] = ipAddresses
 	}
-
-	// Checks if the Gardener managed NatGateway public ip needs to be migrated.
-	// TODO(natipmigration) This can be removed in future versions when the ip migration has been completed.
-	natGatewayIPMigrationRequired, err := isNatGatewayIPMigrationRequired(infra, nat)
-	if err != nil {
-		return nil, err
-	}
-	natGatewayConfig["migrateNatGatewayToIPAssociation"] = natGatewayIPMigrationRequired
-
 	return natGatewayConfig, nil
 }
 
 func generateZonedNatGatewayValues(nat *api.ZonedNatGatewayConfig, zone int32) map[string]interface{} {
 	natGatewayConfig := map[string]interface{}{
 		"enabled": false,
-		// TODO(natipmigration) This can be removed in future versions when the ip migration has been completed.
-		"migrateNatGatewayToIPAssociation": false,
 	}
 
 	if nat == nil || !nat.Enabled {
@@ -381,14 +363,6 @@
 	IdentityID string
 	// IdentityClientID is the client id of the identity.
 	IdentityClientID string
-<<<<<<< HEAD
-	// NatGatewayIPMigrated is the indicator if the nat gateway ip is migrated.
-	// TODO(natipmigration) This can be removed in future versions when the ip migration has been completed.
-	NatGatewayIPMigrated string
-=======
-	// Zoned is an indicator if zones should be used.
-	Zoned bool
->>>>>>> 6dd56677
 }
 
 type terraformSubnet struct {
@@ -460,15 +434,7 @@
 		tfState.IdentityClientID = vars[TerraformerOutputKeyIdentityClientID]
 	}
 
-<<<<<<< HEAD
 	tfState.Subnets = computeInfrastructureSubnets(infra, vars)
-
-	if config.Networks.NatGateway != nil && config.Networks.NatGateway.Enabled {
-		tfState.NatGatewayIPMigrated = "true"
-	}
-
-=======
->>>>>>> 6dd56677
 	return &tfState, nil
 }
 
@@ -646,29 +612,6 @@
 	}
 
 	return false, nil
-<<<<<<< HEAD
-}
-
-// isNatGatewayIPMigrationRequired checks if the Gardener managed NatGateway public ip needs to be migrated.
-// TODO(natipmigration) This can be removed in future versions when the ip migration has been completed.
-func isNatGatewayIPMigrationRequired(infra *extensionsv1alpha1.Infrastructure, nat *api.NatGatewayConfig) (bool, error) {
-	if nat == nil || !nat.Enabled {
-		return false, nil
-	}
-
-	if infra.Status.ProviderStatus == nil {
-		return false, nil
-	}
-
-	infrastructureStatus, err := helper.InfrastructureStatusFromInfrastructure(infra)
-	if err != nil {
-		return false, err
-	}
-
-	if infrastructureStatus.NatGatewayPublicIPMigrated {
-		return false, nil
-	}
-	return true, nil
 }
 
 func computeSubnetOutputKeys(infra *extensionsv1alpha1.Infrastructure, config *api.InfrastructureConfig) []string {
@@ -716,6 +659,4 @@
 		}
 	}
 	return result
-=======
->>>>>>> 6dd56677
 }