// Copyright (c) 2019 SAP SE or an SAP affiliate company. All rights reserved. This file is licensed under the Apache Software License, v. 2 except as noted otherwise in the LICENSE file
//
// Licensed under the Apache License, Version 2.0 (the "License");
// you may not use this file except in compliance with the License.
// You may obtain a copy of the License at
//
//      http://www.apache.org/licenses/LICENSE-2.0
//
// Unless required by applicable law or agreed to in writing, software
// distributed under the License is distributed on an "AS IS" BASIS,
// WITHOUT WARRANTIES OR CONDITIONS OF ANY KIND, either express or implied.
// See the License for the specific language governing permissions and
// limitations under the License.

package infrastructure

import (
	"context"
	"fmt"
<<<<<<< HEAD

	"github.com/gardener/gardener-extension-provider-azure/pkg/apis/azure/helper"
	azureclient "github.com/gardener/gardener-extension-provider-azure/pkg/azure/client"
	"github.com/gardener/gardener-extension-provider-azure/pkg/internal"
	"github.com/gardener/gardener-extension-provider-azure/pkg/internal/infrastructure"
	"github.com/go-logr/logr"
=======
>>>>>>> 8764de0c

	"github.com/gardener/gardener/extensions/pkg/controller"
	"github.com/gardener/gardener/extensions/pkg/terraformer"
	extensionsv1alpha1 "github.com/gardener/gardener/pkg/apis/extensions/v1alpha1"
<<<<<<< HEAD
	v1 "k8s.io/api/core/v1"
	metav1 "k8s.io/apimachinery/pkg/apis/meta/v1"
	"sigs.k8s.io/controller-runtime/pkg/client"
=======
	"github.com/go-logr/logr"
	v1 "k8s.io/api/core/v1"
	metav1 "k8s.io/apimachinery/pkg/apis/meta/v1"
	"sigs.k8s.io/controller-runtime/pkg/client"

	"github.com/gardener/gardener-extension-provider-azure/pkg/apis/azure/helper"
	azureclient "github.com/gardener/gardener-extension-provider-azure/pkg/azure/client"
>>>>>>> 8764de0c
)

var (
	// NewAzureClientFactory initializes a new AzureClientFactory. Exposed for testing.
	NewAzureClientFactory = newAzureClientFactory
)

func newAzureClientFactory(ctx context.Context, client client.Client, secretRef v1.SecretReference) (azureclient.Factory, error) {
	return azureclient.NewAzureClientFactory(ctx, client, secretRef)
}

// Delete implements infrastructure.Actuator.
func (a *actuator) Delete(ctx context.Context, log logr.Logger, infra *extensionsv1alpha1.Infrastructure, cluster *controller.Cluster) error {
	config, err := helper.InfrastructureConfigFromInfrastructure(infra)
<<<<<<< HEAD
	if err != nil {
		return err
	}
	if ShouldUseFlow(infra, cluster) {
		if err := cleanupTerraform(ctx, log, a, infra); err != nil {
			return fmt.Errorf("failed to cleanup terraform resources: %w", err)
		}
		reconciler, err := NewFlowReconciler(ctx, a, infra, log)
		if err != nil {
			return err
		}
		return reconciler.Delete(ctx, infra, config, cluster)
	}
	tf, err := internal.NewTerraformer(log, a.RESTConfig(), infrastructure.TerraformerPurpose, infra, a.disableProjectedTokenMount)
	if err != nil {
		return err
	}

	// terraform pod from previous reconciliation might still be running, ensure they are gone before doing any operations
	if err := tf.EnsureCleanedUp(ctx); err != nil {
		return err
	}

	azureClientFactory, err := NewAzureClientFactory(ctx, a.Client(), infra.Spec.SecretRef)
	if err != nil {
		return err
	}
	resourceGroupExists, err := infrastructure.IsShootResourceGroupAvailable(ctx, azureClientFactory, infra, config)
=======
	if err != nil {
		return err
	}

	selector := StrategySelector{}
	useFlow, err := selector.ShouldDeleteWithFlow(infra.Status)
>>>>>>> 8764de0c
	if err != nil {
		return util.DetermineError(err, helper.KnownCodes)
	}
	var reconciler Reconciler
	if useFlow {
		if err := cleanupTerraform(ctx, log, a, infra); err != nil {
			return fmt.Errorf("failed to cleanup terraform resources: %w", err)
		}
		reconciler, err = NewFlowReconciler(ctx, a, infra, log)
		if err != nil {
			return err
		}
<<<<<<< HEAD

		return tf.CleanupConfiguration(ctx)
	}

	// If the Terraform state is empty then we can exit early as we didn't create anything. Though, we clean up potentially
	// created configmaps/secrets related to the Terraformer.
	stateIsEmpty := tf.IsStateEmpty(ctx)
	if stateIsEmpty {
		log.Info("exiting early as infrastructure state is empty - nothing to do")
		return tf.CleanupConfiguration(ctx)
	}

	terraformFiles, err := infrastructure.RenderTerraformerTemplate(infra, config, cluster)
	if err != nil {
		return err
	}

	return tf.
		InitializeWith(ctx, terraformer.DefaultInitializer(a.Client(), terraformFiles.Main, terraformFiles.Variables, terraformFiles.TFVars, terraformer.StateConfigMapInitializerFunc(NoOpStateInitializer))).
		SetEnvVars(internal.TerraformerEnvVars(infra.Spec.SecretRef)...).
		Destroy(ctx)
=======
	} else {
		reconciler, err = NewTerraformReconciler(a, log, terraformer.StateConfigMapInitializerFunc(NoOpStateInitializer))
		if err != nil {
			return fmt.Errorf("failed to initialize terraform reconciler: %w", err)
		}
	}
	return util.DetermineError(reconciler.Delete(ctx, infra, config, cluster), helper.KnownCodes)
>>>>>>> 8764de0c
}

// NoOpStateInitializer is a no-op StateConfigMapInitializerFunc.
func NoOpStateInitializer(ctx context.Context, c client.Client, namespace, name string, owner *metav1.OwnerReference) error {
	return nil
}<|MERGE_RESOLUTION|>--- conflicted
+++ resolved
@@ -17,24 +17,11 @@
 import (
 	"context"
 	"fmt"
-<<<<<<< HEAD
-
-	"github.com/gardener/gardener-extension-provider-azure/pkg/apis/azure/helper"
-	azureclient "github.com/gardener/gardener-extension-provider-azure/pkg/azure/client"
-	"github.com/gardener/gardener-extension-provider-azure/pkg/internal"
-	"github.com/gardener/gardener-extension-provider-azure/pkg/internal/infrastructure"
-	"github.com/go-logr/logr"
-=======
->>>>>>> 8764de0c
 
 	"github.com/gardener/gardener/extensions/pkg/controller"
 	"github.com/gardener/gardener/extensions/pkg/terraformer"
+	"github.com/gardener/gardener/extensions/pkg/util"
 	extensionsv1alpha1 "github.com/gardener/gardener/pkg/apis/extensions/v1alpha1"
-<<<<<<< HEAD
-	v1 "k8s.io/api/core/v1"
-	metav1 "k8s.io/apimachinery/pkg/apis/meta/v1"
-	"sigs.k8s.io/controller-runtime/pkg/client"
-=======
 	"github.com/go-logr/logr"
 	v1 "k8s.io/api/core/v1"
 	metav1 "k8s.io/apimachinery/pkg/apis/meta/v1"
@@ -42,7 +29,6 @@
 
 	"github.com/gardener/gardener-extension-provider-azure/pkg/apis/azure/helper"
 	azureclient "github.com/gardener/gardener-extension-provider-azure/pkg/azure/client"
->>>>>>> 8764de0c
 )
 
 var (
@@ -57,43 +43,12 @@
 // Delete implements infrastructure.Actuator.
 func (a *actuator) Delete(ctx context.Context, log logr.Logger, infra *extensionsv1alpha1.Infrastructure, cluster *controller.Cluster) error {
 	config, err := helper.InfrastructureConfigFromInfrastructure(infra)
-<<<<<<< HEAD
-	if err != nil {
-		return err
-	}
-	if ShouldUseFlow(infra, cluster) {
-		if err := cleanupTerraform(ctx, log, a, infra); err != nil {
-			return fmt.Errorf("failed to cleanup terraform resources: %w", err)
-		}
-		reconciler, err := NewFlowReconciler(ctx, a, infra, log)
-		if err != nil {
-			return err
-		}
-		return reconciler.Delete(ctx, infra, config, cluster)
-	}
-	tf, err := internal.NewTerraformer(log, a.RESTConfig(), infrastructure.TerraformerPurpose, infra, a.disableProjectedTokenMount)
-	if err != nil {
-		return err
-	}
-
-	// terraform pod from previous reconciliation might still be running, ensure they are gone before doing any operations
-	if err := tf.EnsureCleanedUp(ctx); err != nil {
-		return err
-	}
-
-	azureClientFactory, err := NewAzureClientFactory(ctx, a.Client(), infra.Spec.SecretRef)
-	if err != nil {
-		return err
-	}
-	resourceGroupExists, err := infrastructure.IsShootResourceGroupAvailable(ctx, azureClientFactory, infra, config)
-=======
 	if err != nil {
 		return err
 	}
 
 	selector := StrategySelector{}
 	useFlow, err := selector.ShouldDeleteWithFlow(infra.Status)
->>>>>>> 8764de0c
 	if err != nil {
 		return util.DetermineError(err, helper.KnownCodes)
 	}
@@ -106,29 +61,6 @@
 		if err != nil {
 			return err
 		}
-<<<<<<< HEAD
-
-		return tf.CleanupConfiguration(ctx)
-	}
-
-	// If the Terraform state is empty then we can exit early as we didn't create anything. Though, we clean up potentially
-	// created configmaps/secrets related to the Terraformer.
-	stateIsEmpty := tf.IsStateEmpty(ctx)
-	if stateIsEmpty {
-		log.Info("exiting early as infrastructure state is empty - nothing to do")
-		return tf.CleanupConfiguration(ctx)
-	}
-
-	terraformFiles, err := infrastructure.RenderTerraformerTemplate(infra, config, cluster)
-	if err != nil {
-		return err
-	}
-
-	return tf.
-		InitializeWith(ctx, terraformer.DefaultInitializer(a.Client(), terraformFiles.Main, terraformFiles.Variables, terraformFiles.TFVars, terraformer.StateConfigMapInitializerFunc(NoOpStateInitializer))).
-		SetEnvVars(internal.TerraformerEnvVars(infra.Spec.SecretRef)...).
-		Destroy(ctx)
-=======
 	} else {
 		reconciler, err = NewTerraformReconciler(a, log, terraformer.StateConfigMapInitializerFunc(NoOpStateInitializer))
 		if err != nil {
@@ -136,7 +68,6 @@
 		}
 	}
 	return util.DetermineError(reconciler.Delete(ctx, infra, config, cluster), helper.KnownCodes)
->>>>>>> 8764de0c
 }
 
 // NoOpStateInitializer is a no-op StateConfigMapInitializerFunc.
