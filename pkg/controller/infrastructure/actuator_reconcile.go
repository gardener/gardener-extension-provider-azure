--- conflicted
+++ resolved
@@ -18,14 +18,15 @@
 	"context"
 	"fmt"
 
+	"github.com/gardener/gardener/extensions/pkg/controller"
+	"github.com/gardener/gardener/extensions/pkg/terraformer"
+	"github.com/gardener/gardener/extensions/pkg/util"
+	extensionsv1alpha1 "github.com/gardener/gardener/pkg/apis/extensions/v1alpha1"
+	"github.com/go-logr/logr"
+
 	"github.com/gardener/gardener-extension-provider-azure/pkg/apis/azure/helper"
 	"github.com/gardener/gardener-extension-provider-azure/pkg/internal"
 	"github.com/gardener/gardener-extension-provider-azure/pkg/internal/infrastructure"
-
-	"github.com/gardener/gardener/extensions/pkg/controller"
-	"github.com/gardener/gardener/extensions/pkg/terraformer"
-	extensionsv1alpha1 "github.com/gardener/gardener/pkg/apis/extensions/v1alpha1"
-	"github.com/go-logr/logr"
 )
 
 // Reconcile implements infrastructure.Actuator.
@@ -37,20 +38,6 @@
 	config, err := helper.InfrastructureConfigFromInfrastructure(infra)
 	if err != nil {
 		return err
-	}
-	if ShouldUseFlow(infra, cluster) {
-		if err := cleanupTerraform(ctx, logger, a, infra); err != nil {
-			return fmt.Errorf("failed to cleanup terraform resources: %w", err)
-		}
-		reconciler, err := NewFlowReconciler(ctx, a, infra, logger)
-		if err != nil {
-			return err
-		}
-		status, err := reconciler.Reconcile(ctx, infra, config, cluster)
-		if err != nil {
-			return err
-		}
-		return patchProviderStatus(ctx, infra, status, a.Client())
 	}
 
 	// TOOD reconcile template still not used
@@ -97,7 +84,7 @@
 	}
 	state, err := reconciler.GetState(ctx, status)
 	if err != nil {
-		return err
+		return util.DetermineError(err, helper.KnownCodes)
 	}
 	return patchProviderStatusAndState(ctx, infra, status, state, a.Client())
 }
@@ -112,25 +99,6 @@
 		return err
 	}
 
-<<<<<<< HEAD
-		return fmt.Errorf("failed to apply the terraform config: %w", err)
-	}
-
-	return a.updateProviderStatusFromTf(ctx, tf, infra, config, cluster)
-}
-
-func cleanupTerraform(ctx context.Context, logger logr.Logger, a *actuator, infra *extensionsv1alpha1.Infrastructure) error {
-	tf, err := internal.NewTerraformer(logger, a.RESTConfig(), infrastructure.TerraformerPurpose, infra, a.disableProjectedTokenMount)
-	if err != nil {
-		return err
-	}
-	// terraform pod from previous reconciliation might still be running, ensure they are gone before doing any operations
-	if err := tf.EnsureCleanedUp(ctx); err != nil {
-		return err
-	}
-
-=======
->>>>>>> 8764de0c
 	if err := tf.CleanupConfiguration(ctx); err != nil {
 		return err
 	}
