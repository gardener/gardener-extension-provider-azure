// Copyright (c) 2021 SAP SE or an SAP affiliate company. All rights reserved. This file is licensed under the Apache Software License, v. 2 except as noted otherwise in the LICENSE file
//
// Licensed under the Apache License, Version 2.0 (the "License");
// you may not use this file except in compliance with the License.
// You may obtain a copy of the License at
//
//      http://www.apache.org/licenses/LICENSE-2.0
//
// Unless required by applicable law or agreed to in writing, software
// distributed under the License is distributed on an "AS IS" BASIS,
// WITHOUT WARRANTIES OR CONDITIONS OF ANY KIND, either express or implied.
// See the License for the specific language governing permissions and
// limitations under the License.

package bastion

import (
	"context"
	"errors"
	"fmt"
	"net"
	"time"

<<<<<<< HEAD
	"github.com/gardener/gardener-extension-provider-azure/pkg/apis/azure"
	"github.com/gardener/gardener-extension-provider-azure/pkg/apis/azure/helper"
	azureclient "github.com/gardener/gardener-extension-provider-azure/pkg/azure/client"

	"github.com/Azure/azure-sdk-for-go/services/network/mgmt/2020-05-01/network"
=======
	"github.com/Azure/azure-sdk-for-go/sdk/resourcemanager/network/armnetwork/v2"
>>>>>>> 8764de0c
	"github.com/gardener/gardener/extensions/pkg/controller"
	extensionsv1alpha1 "github.com/gardener/gardener/pkg/apis/extensions/v1alpha1"
	ctrlerror "github.com/gardener/gardener/pkg/controllerutils/reconciler"
	"github.com/gardener/gardener/pkg/extensions"
	"github.com/go-logr/logr"
	corev1 "k8s.io/api/core/v1"
	"sigs.k8s.io/controller-runtime/pkg/client"
)

// bastionEndpoints holds the endpoints the bastion host provides
type bastionEndpoints struct {
	// private is the private endpoint of the bastion. It is required when opening a port on the worker node ingress network security group rule to allow SSH access from the bastion
	private *corev1.LoadBalancerIngress
	//  public is the public endpoint where the enduser connects to establish the SSH connection.
	public *corev1.LoadBalancerIngress
}

// Ready returns true if both public and private interfaces each have either
// an IP or a hostname or both.
func (be *bastionEndpoints) Ready() bool {
	return be != nil && IngressReady(be.private) && IngressReady(be.public)
}

func (a *actuator) Reconcile(ctx context.Context, log logr.Logger, bastion *extensionsv1alpha1.Bastion, cluster *controller.Cluster) error {
	infrastructureStatus, err := getInfrastructureStatus(ctx, a, cluster)
	if err != nil {
		return err
	}

	opt, err := DetermineOptions(bastion, cluster, infrastructureStatus.ResourceGroup.Name)
	if err != nil {
		return err
	}
	factory, err := azureclient.NewAzureClientFactory(ctx, a.client, opt.SecretReference)
	if err != nil {
		return err
	}

	publicIP, err := ensurePublicIPAddress(ctx, log, factory, opt)
	if err != nil {
		return err
	}

	nic, err := ensureNic(ctx, log, factory, infrastructureStatus, opt, publicIP)
	if err != nil {
		return err
	}

	opt.NicID = *nic.ID

	// assume it's not possible to not have an ipv4 address
	opt.PrivateIPAddressV4, err = getPrivateIPv4Address(nic)
	if err != nil {
		return err
	}

	opt.PrivateIPAddressV6, err = getPrivateIPv6Address(nic)
	if err != nil {
		log.Info(err.Error())
	}

	err = ensureNetworkSecurityGroups(ctx, log, factory, opt)
	if err != nil {
		return err
	}

	err = ensureComputeInstance(ctx, log, bastion, factory, opt)
	if err != nil {
		return err
	}

	// check if the instance already exists and has an IP
	endpoints, err := getInstanceEndpoints(nic, publicIP)
	if err != nil {
		return err
	}

	if !endpoints.Ready() {
		return &ctrlerror.RequeueAfterError{
			// requeue rather soon, so that the user (most likely gardenctl eventually)
			// doesn't have to wait too long for the public endpoint to become available
			RequeueAfter: 5 * time.Second,
			Cause:        fmt.Errorf("bastion instance has no public/private endpoints yet"),
		}
	}

	patch := client.MergeFrom(bastion.DeepCopy())
	bastion.Status.Ingress = endpoints.public
	return a.client.Status().Patch(ctx, bastion, patch)
}

func getInfrastructureStatus(ctx context.Context, a *actuator, cluster *extensions.Cluster) (*azure.InfrastructureStatus, error) {
	var (
		infrastructureStatus *azure.InfrastructureStatus
		err                  error
	)

	worker := &extensionsv1alpha1.Worker{}
	if err = a.client.Get(ctx, client.ObjectKey{Namespace: cluster.ObjectMeta.Name, Name: cluster.Shoot.Name}, worker); err != nil {
		return nil, err
	}

	if worker == nil || worker.Spec.InfrastructureProviderStatus == nil {
		return nil, errors.New("infrastructure provider status must be not empty for worker")
	}

	if infrastructureStatus, err = helper.InfrastructureStatusFromRaw(worker.Spec.InfrastructureProviderStatus); err != nil {
		return nil, err
	}

	if infrastructureStatus.ResourceGroup.Name == "" {
		return nil, errors.New("resource group name must be not empty for infrastructure provider status")
	}

	if infrastructureStatus.Networks.VNet.Name == "" {
		return nil, errors.New("virtual network name must be not empty for infrastructure provider status")
	}

	if len(infrastructureStatus.Networks.Subnets) == 0 {
		return nil, errors.New("subnets name must be not empty for infrastructure provider status")
	}
	return infrastructureStatus, nil
}

func getPrivateIPv4Address(nic *armnetwork.Interface) (string, error) {
	if len(nic.Properties.IPConfigurations) == 0 {
		return "", fmt.Errorf("nic.IPConfigurations %s is empty", *nic.ID)
	}

	ipConfigurations := nic.Properties.IPConfigurations
	for _, ipConfiguration := range ipConfigurations {
		if ipConfiguration.Properties.PrivateIPAddress != nil {
			ipv4 := net.ParseIP(*ipConfiguration.Properties.PrivateIPAddress).To4()
			if ipv4 != nil {
				return ipv4.String(), nil
			}
		}
	}

	return "", fmt.Errorf("failed to get IPv4 PrivateIPAddress on nic %s", *nic.ID)
}

func getPrivateIPv6Address(nic *armnetwork.Interface) (string, error) {
	if len(nic.Properties.IPConfigurations) == 0 {
		return "", fmt.Errorf("nic.IPConfigurations %s is empty", *nic.ID)
	}

	ipConfigurations := nic.Properties.IPConfigurations
	for _, ipConfiguration := range ipConfigurations {
		if ipConfiguration.Properties.PrivateIPAddress != nil {
			ip := net.ParseIP(*ipConfiguration.Properties.PrivateIPAddress)
			if len(ip.To4()) == net.IPv4len {
				continue
			}
			if len(ip.To16()) == net.IPv6len {
				return ip.String(), nil
			}
		}
	}

	return "", fmt.Errorf("no IPv6 PrivateIPAddress found on nic %s", *nic.ID)
}

func ensureNetworkSecurityGroups(ctx context.Context, log logr.Logger, factory azureclient.Factory, opt *Options) error {
	expectedNSGRuleList := prepareNSGRules(opt)
	networkSecGroupResp, err := getNetworkSecurityGroup(ctx, log, factory, opt)
	if err != nil {
		return err
	}

	if expectedNSGRulesPresentAndValid(networkSecGroupResp.Properties.SecurityRules, expectedNSGRuleList) {
		return nil
	}

	networkSecGroupResp.Properties.SecurityRules = addOrReplaceNsgRulesDefinition(networkSecGroupResp.Properties.SecurityRules, expectedNSGRuleList)

	if err := createOrUpdateNetworkSecGroup(ctx, factory, opt, networkSecGroupResp); err != nil {
		return err
	}

	log.Info("created or updated bastion security rules of network security group",
		"nsg", opt.SecurityGroupName,
		"rules", networkSecGroupResp.Properties.SecurityRules,
	)

	return nil
}

func prepareNSGRules(opt *Options) []*armnetwork.SecurityRule {
	res := make([]*armnetwork.SecurityRule, 0)
	res = append(res, nsgEgressDenyAllIPv4(opt))
	res = append(res, nsgEgressAllowSSHToWorkerIPv4(opt))

	ipv4cidr := make([]string, 0)
	ipv6cidr := make([]string, 0)
	for _, cidr := range opt.CIDRs {
		ip, _, _ := net.ParseCIDR(cidr)
		if len(ip.To4()) == net.IPv4len {
			ipv4cidr = append(ipv4cidr, cidr)
		} else if len(ip.To16()) == net.IPv6len {
			ipv6cidr = append(ipv6cidr, cidr)
		}
	}

	ipv4Name := NSGIngressAllowSSHResourceNameIPv4(opt.BastionInstanceName)
	res = append(res, nsgIngressAllowSSH(ipv4Name, opt.PrivateIPAddressV4, ipv4cidr))

	if len(ipv6cidr) > 0 && opt.PrivateIPAddressV6 != "" {
		ipv6Name := NSGIngressAllowSSHResourceNameIPv6(opt.BastionInstanceName)
		res = append(res, nsgIngressAllowSSH(ipv6Name, opt.PrivateIPAddressV6, ipv6cidr))
	}

	return res
}

func ensurePublicIPAddress(ctx context.Context, log logr.Logger, factory azureclient.Factory, opt *Options) (*armnetwork.PublicIPAddress, error) {
	publicIP, err := getPublicIP(ctx, log, factory, opt)
	if err != nil {
		return nil, err
	}
	if publicIP != nil {
		if *publicIP.Properties.ProvisioningState != "Succeeded" {
			return nil, fmt.Errorf("public IP with name %v is not in \"Succeeded\" status: %s", publicIP.Name, *publicIP.Properties.ProvisioningState)
		}
		return publicIP, nil
	}

	parameters := publicIPAddressDefine(opt)

	publicIP, err = createOrUpdatePublicIP(ctx, factory, opt, parameters)
	if err != nil {
		return nil, err
	}

	log.Info("bastion compute instance public ip address created", "publicIP", *publicIP.Properties.IPAddress)
	return publicIP, nil
}

func ensureComputeInstance(ctx context.Context, log logr.Logger, bastion *extensionsv1alpha1.Bastion, factory azureclient.Factory, opt *Options) error {
	instance, err := getBastionInstance(ctx, log, factory, opt)
	if err != nil {
		return err
	}

	if instance != nil {
		if instance.Properties.ProvisioningState == nil {
			return fmt.Errorf("instance not running, status: nil")
		}
		if *instance.Properties.ProvisioningState == "Succeeded" {
			return nil
		} else {
			return fmt.Errorf("instance not running, status: %v", *instance.Properties.ProvisioningState)
		}
	}

	log.Info("creating new bastion compute instance")

	publickey, err := createSSHPublicKey()
	if err != nil {
		return err
	}
	parameters := computeInstanceDefine(opt, bastion, publickey)

	_, err = createBastionInstance(ctx, factory, opt, parameters)
	if err != nil {
		return fmt.Errorf("failed to create bastion compute instance: %w", err)
	}
	return nil
}

func ensureNic(ctx context.Context, log logr.Logger, factory azureclient.Factory, infrastructureStatus *azure.InfrastructureStatus, opt *Options, publicIP *armnetwork.PublicIPAddress) (*armnetwork.Interface, error) {
	nic, err := getNic(ctx, log, factory, opt)
	if err != nil {
		return nil, err
	}
	if nic != nil {
		if *nic.Properties.ProvisioningState != "Succeeded" {
			return nil, fmt.Errorf("network interface with name %v is not in \"Succeeded\" status: %s", nic.Name, *nic.Properties.ProvisioningState)
		}
		return nic, nil
	}

	log.Info("create new bastion compute instance nic")

	subnet, err := getSubnet(ctx, log, factory, infrastructureStatus, opt)
	if err != nil {
		return nil, err
	}

	if subnet == nil || *subnet.ID == "" {
		return nil, errors.New("virtual network subnet must be not empty")
	}

	parameters := nicDefine(opt, publicIP, subnet)

	nicClient, err := factory.NetworkInterface()
	if err != nil {
		return nil, err
	}

	nic, err = nicClient.CreateOrUpdate(ctx, opt.ResourceGroupName, opt.NicName, *parameters)
	if err != nil || nic == nil {
		return nil, fmt.Errorf("failed to create bastion compute nic: %w", err)
	}

	return nic, nil
}

func getInstanceEndpoints(nic *armnetwork.Interface, publicIP *armnetwork.PublicIPAddress) (*bastionEndpoints, error) {
	endpoints := &bastionEndpoints{}

	internalIP, err := getPrivateIPv4Address(nic)
	if err != nil {
		return nil, fmt.Errorf("no internal IP found: %v", err)
	}

	if ingress := addressToIngress(nil, &internalIP); ingress != nil {
		endpoints.private = ingress
	}

	// Azure does not automatically assign a public dns name to the instance (in contrast to e.g. AWS).
	// As we provide an externalIP to connect to the bastion, having a public dns name would just be an alternative way to connect to the bastion.
	// Out of this reason, we spare the effort to create a PTR record (see https://docs.microsoft.com/en-us/azure/dns/dns-reverse-dns-hosting) just for the sake of having it.
	externalIP := publicIP.Properties.IPAddress
	if ingress := addressToIngress(nil, externalIP); ingress != nil {
		endpoints.public = ingress
	}

	return endpoints, nil
}

// IngressReady returns true if either an IP or a hostname or both are set.
func IngressReady(ingress *corev1.LoadBalancerIngress) bool {
	return ingress != nil && (ingress.Hostname != "" || ingress.IP != "")
}

// addressToIngress converts the IP address into a
// corev1.LoadBalancerIngress resource. If both arguments are nil, then
// nil is returned.
func addressToIngress(dnsName *string, ipAddress *string) *corev1.LoadBalancerIngress {
	var ingress *corev1.LoadBalancerIngress

	if ipAddress != nil || dnsName != nil {
		ingress = &corev1.LoadBalancerIngress{}
		if dnsName != nil {
			ingress.Hostname = *dnsName
		}

		if ipAddress != nil {
			ingress.IP = *ipAddress
		}
	}

	return ingress
}

func expectedNSGRulesPresentAndValid(existingRules []*armnetwork.SecurityRule, expectedRules []*armnetwork.SecurityRule) bool {
	if existingRules == nil || expectedRules == nil {
		return false
	}

	for _, desRule := range expectedRules {
		ruleExistAndValid := false
		for _, existingRule := range existingRules {
			// compare firewall rules by its names because names here kind of "IDs"
			if equalNotNil(desRule.Name, existingRule.Name) {
				if notEqualNotNil(desRule.Properties.SourceAddressPrefix, existingRule.Properties.SourceAddressPrefix) {
					return false
				}
				if notEqualNotNil(desRule.Properties.DestinationAddressPrefix, existingRule.Properties.DestinationAddressPrefix) {
					return false
				}
				ruleExistAndValid = true
			}
		}
		if !ruleExistAndValid {
			return false
		}
	}
	return true
}

func addOrReplaceNsgRulesDefinition(existingRules []*armnetwork.SecurityRule, desiredRules []*armnetwork.SecurityRule) (newRules []*armnetwork.SecurityRule) {
	if existingRules == nil || desiredRules == nil {
		return
	}

	result := make([]*armnetwork.SecurityRule, 0, len(existingRules)+len(desiredRules))

	bookedPriorityIDs := make(map[int32]bool)
	for _, rule := range existingRules {
		if rule.Properties.Priority == nil {
			continue
		}
		bookedPriorityIDs[*rule.Properties.Priority] = true
	}

	// filter rules intended to be replaced
	for _, existentRule := range existingRules {
		if RuleExist(existentRule.Name, desiredRules) {
			continue
		}
		result = append(result, existentRule)
	}

	// ensure uniq priority numbers
	for _, desiredRule := range desiredRules {
		desiredRule.Properties.Priority = findNextFreeNumber(bookedPriorityIDs, *desiredRule.Properties.Priority)
	}

	result = append(result, desiredRules...)
	newRules = result
	return
}

// RuleExist checks if the rule with the given name is present in the list of rules.
func RuleExist(ruleName *string, rules []*armnetwork.SecurityRule) bool {
	if ruleName == nil {
		return false
	}

	for _, rule := range rules {
		if rule.Name != nil && *rule.Name == *ruleName {
			return true
		}
	}
	return false
}

func findNextFreeNumber(set map[int32]bool, baseValue int32) *int32 {
	if set[baseValue] {
		incremented := baseValue + 1
		return findNextFreeNumber(set, incremented)
	}
	set[baseValue] = true
	return &baseValue
}<|MERGE_RESOLUTION|>--- conflicted
+++ resolved
@@ -21,22 +21,19 @@
 	"net"
 	"time"
 
-<<<<<<< HEAD
-	"github.com/gardener/gardener-extension-provider-azure/pkg/apis/azure"
-	"github.com/gardener/gardener-extension-provider-azure/pkg/apis/azure/helper"
-	azureclient "github.com/gardener/gardener-extension-provider-azure/pkg/azure/client"
-
-	"github.com/Azure/azure-sdk-for-go/services/network/mgmt/2020-05-01/network"
-=======
 	"github.com/Azure/azure-sdk-for-go/sdk/resourcemanager/network/armnetwork/v2"
->>>>>>> 8764de0c
 	"github.com/gardener/gardener/extensions/pkg/controller"
+	"github.com/gardener/gardener/extensions/pkg/util"
 	extensionsv1alpha1 "github.com/gardener/gardener/pkg/apis/extensions/v1alpha1"
 	ctrlerror "github.com/gardener/gardener/pkg/controllerutils/reconciler"
 	"github.com/gardener/gardener/pkg/extensions"
 	"github.com/go-logr/logr"
 	corev1 "k8s.io/api/core/v1"
 	"sigs.k8s.io/controller-runtime/pkg/client"
+
+	"github.com/gardener/gardener-extension-provider-azure/pkg/apis/azure"
+	"github.com/gardener/gardener-extension-provider-azure/pkg/apis/azure/helper"
+	azureclient "github.com/gardener/gardener-extension-provider-azure/pkg/azure/client"
 )
 
 // bastionEndpoints holds the endpoints the bastion host provides
@@ -70,12 +67,12 @@
 
 	publicIP, err := ensurePublicIPAddress(ctx, log, factory, opt)
 	if err != nil {
-		return err
+		return util.DetermineError(err, helper.KnownCodes)
 	}
 
 	nic, err := ensureNic(ctx, log, factory, infrastructureStatus, opt, publicIP)
 	if err != nil {
-		return err
+		return util.DetermineError(err, helper.KnownCodes)
 	}
 
 	opt.NicID = *nic.ID
@@ -83,7 +80,7 @@
 	// assume it's not possible to not have an ipv4 address
 	opt.PrivateIPAddressV4, err = getPrivateIPv4Address(nic)
 	if err != nil {
-		return err
+		return util.DetermineError(err, helper.KnownCodes)
 	}
 
 	opt.PrivateIPAddressV6, err = getPrivateIPv6Address(nic)
@@ -93,18 +90,18 @@
 
 	err = ensureNetworkSecurityGroups(ctx, log, factory, opt)
 	if err != nil {
-		return err
+		return util.DetermineError(err, helper.KnownCodes)
 	}
 
 	err = ensureComputeInstance(ctx, log, bastion, factory, opt)
 	if err != nil {
-		return err
+		return util.DetermineError(err, helper.KnownCodes)
 	}
 
 	// check if the instance already exists and has an IP
 	endpoints, err := getInstanceEndpoints(nic, publicIP)
 	if err != nil {
-		return err
+		return util.DetermineError(err, helper.KnownCodes)
 	}
 
 	if !endpoints.Ready() {
