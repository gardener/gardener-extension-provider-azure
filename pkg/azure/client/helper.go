--- conflicted
+++ resolved
@@ -38,11 +38,7 @@
 			return true
 		}
 	case *azcore.ResponseError: // error from new azure SDK client
-<<<<<<< HEAD
-		if e.StatusCode == http.StatusNotFound {
-=======
 		if e.StatusCode == status {
->>>>>>> 8764de0c
 			return true
 		}
 	}
