// Copyright (c) 2020 SAP SE or an SAP affiliate company. All rights reserved. This file is licensed under the Apache Software License, v. 2 except as noted otherwise in the LICENSE file
//
// Licensed under the Apache License, Version 2.0 (the "License");
// you may not use this file except in compliance with the License.
// You may obtain a copy of the License at
//
//      http://www.apache.org/licenses/LICENSE-2.0
//
// Unless required by applicable law or agreed to in writing, software
// distributed under the License is distributed on an "AS IS" BASIS,
// WITHOUT WARRANTIES OR CONDITIONS OF ANY KIND, either express or implied.
// See the License for the specific language governing permissions and
// limitations under the License.

package client

import (
	"context"

	"github.com/Azure/azure-sdk-for-go/sdk/resourcemanager/resources/armresources"
<<<<<<< HEAD
	azurecompute "github.com/Azure/azure-sdk-for-go/services/compute/mgmt/2021-03-01/compute"
	azuredns "github.com/Azure/azure-sdk-for-go/services/dns/mgmt/2018-05-01/dns"
	azurenetwork "github.com/Azure/azure-sdk-for-go/services/network/mgmt/2020-05-01/network"
=======
	azuredns "github.com/Azure/azure-sdk-for-go/services/dns/mgmt/2018-05-01/dns"
>>>>>>> 8764de0c
	azurestorage "github.com/Azure/azure-sdk-for-go/services/storage/mgmt/2019-04-01/storage"
	"github.com/gardener/gardener-extension-provider-azure/pkg/internal"
	corev1 "k8s.io/api/core/v1"
	"sigs.k8s.io/controller-runtime/pkg/client"
)

// NewAzureClientFactory creates a new Azure client factory with the passed secret reference.
func NewAzureClientFactory(ctx context.Context, client client.Client, secretRef corev1.SecretReference) (Factory, error) {
	auth, err := internal.GetClientAuthData(ctx, client, secretRef, false)
	if err != nil {
		return nil, err
	}
	return azureFactory{
		auth: auth,
	}, nil
}

// NewAzureClientFactoryWithAuth creates a new Azure client factory with the passed credentials.
func NewAzureClientFactoryWithAuth(auth *internal.ClientAuth, client client.Client) (Factory, error) {
	return azureFactory{
		client: client,
		auth:   auth,
	}, nil
}

// Group gets an Azure resource group client.
func (f azureFactory) Group() (ResourceGroup, error) {
	cred, err := f.auth.GetAzClientCredentials()
	if err != nil {
		return nil, err
	}
	client, err := armresources.NewResourceGroupsClient(f.auth.SubscriptionID, cred, nil)
	return ResourceGroupClient{client}, err
}

// Storage reads the secret from the passed reference and return an Azure (blob) storage client.
func (f azureFactory) Storage(ctx context.Context, secretRef corev1.SecretReference) (Storage, error) {
	serviceURL, err := newStorageClient(ctx, f.client, &secretRef)
	if err != nil {
		return nil, err
	}

	return StorageClient{
		serviceURL: serviceURL,
	}, nil
}

// StorageAccount reads the secret from the passed reference and return an Azure storage account client.
func (f azureFactory) StorageAccount() (StorageAccount, error) {
	authorizer, subscriptionID, err := internal.GetAuthorizerAndSubscriptionID(f.auth)
	if err != nil {
		return nil, err
	}
	storageAccountClient := azurestorage.NewAccountsClient(subscriptionID)
	storageAccountClient.Authorizer = authorizer

	return StorageAccountClient{
		client: storageAccountClient,
	}, nil
}

// Vmss reads the secret from the passed reference and return an Azure virtual machine scale set client.
func (f azureFactory) Vmss() (Vmss, error) {
<<<<<<< HEAD
	authorizer, subscriptionID, err := internal.GetAuthorizerAndSubscriptionID(f.auth)
	if err != nil {
		return nil, err
	}
	vmssClient := azurecompute.NewVirtualMachineScaleSetsClient(subscriptionID)
	vmssClient.Authorizer = authorizer

	return VmssClient{
		client: vmssClient,
	}, nil
=======
	return NewVmssClient(*f.auth)
>>>>>>> 8764de0c
}

// VirtualMachine reads the secret from the passed reference and return an Azure virtual machine client.
func (f azureFactory) VirtualMachine() (VirtualMachine, error) {
<<<<<<< HEAD
	authorizer, subscriptionID, err := internal.GetAuthorizerAndSubscriptionID(f.auth)
	if err != nil {
		return nil, err
	}
	virtualMachinesClient := azurecompute.NewVirtualMachinesClient(subscriptionID)
	virtualMachinesClient.Authorizer = authorizer

	return VirtualMachinesClient{
		client: virtualMachinesClient,
	}, nil
=======
	return NewVMClient(*f.auth)
>>>>>>> 8764de0c
}

// DNSZone reads the secret from the passed reference and return an Azure DNS zone client.
func (f azureFactory) DNSZone() (DNSZone, error) {
	authorizer, subscriptionID, err := internal.GetAuthorizerAndSubscriptionID(f.auth)
	if err != nil {
		return nil, err
	}
	zonesClient := azuredns.NewZonesClient(subscriptionID)
	zonesClient.Authorizer = authorizer

	return DNSZoneClient{
		client: zonesClient,
	}, nil
}

// DNSRecordSet reads the secret from the passed reference and return an Azure DNS record set client.
func (f azureFactory) DNSRecordSet() (DNSRecordSet, error) {
	authorizer, subscriptionID, err := internal.GetAuthorizerAndSubscriptionID(f.auth)
	if err != nil {
		return nil, err
	}
	recordSetsClient := azuredns.NewRecordSetsClient(subscriptionID)
	recordSetsClient.Authorizer = authorizer

	return DNSRecordSetClient{
		client: recordSetsClient,
	}, nil
}

// NetworkSecurityGroup reads the secret from the passed reference and return an Azure network security group client.
func (f azureFactory) NetworkSecurityGroup() (NetworkSecurityGroup, error) {
<<<<<<< HEAD
	authorizer, id, err := internal.GetAuthorizerAndSubscriptionID(f.auth)
	if err != nil {
		return nil, err
	}
	networkSecurityGroupClient := azurenetwork.NewSecurityGroupsClient(id)
	networkSecurityGroupClient.Authorizer = authorizer

	return NetworkSecurityGroupClient{
		client: networkSecurityGroupClient,
	}, nil
=======
	return NewSecurityGroupClient(*f.auth)
>>>>>>> 8764de0c
}

// PublicIP reads the secret from the passed reference and return an Azure network PublicIPClient.
func (f azureFactory) PublicIP() (PublicIP, error) {
<<<<<<< HEAD
	authorizer, id, err := internal.GetAuthorizerAndSubscriptionID(f.auth)
	if err != nil {
		return nil, err
	}
	publicIPClient := azurenetwork.NewPublicIPAddressesClient(id)
	publicIPClient.Authorizer = authorizer
=======
	return NewPublicIPClient(*f.auth)
>>>>>>> 8764de0c

}

// NetworkInterface reads the secret from the passed reference and return an Azure network interface client.
func (f azureFactory) NetworkInterface() (NetworkInterface, error) {
<<<<<<< HEAD
	authorizer, subscriptionID, err := internal.GetAuthorizerAndSubscriptionID(f.auth)
	if err != nil {
		return nil, err
	}
	networkInterfaceClient := azurenetwork.NewInterfacesClient(subscriptionID)
	networkInterfaceClient.Authorizer = authorizer

	return NetworkInterfaceClient{
		client: networkInterfaceClient,
	}, nil
=======
	return NewNetworkInterfaceClient(*f.auth)
>>>>>>> 8764de0c
}

// Disk reads the secret from the passed reference and return an Azure disk client.
func (f azureFactory) Disk() (Disk, error) {
<<<<<<< HEAD
	authorizer, subscriptionID, err := internal.GetAuthorizerAndSubscriptionID(f.auth)
	if err != nil {
		return nil, err
	}
	disksClient := azurecompute.NewDisksClient(subscriptionID)
	disksClient.Authorizer = authorizer
=======
	return NewDisksClient(*f.auth)
}
>>>>>>> 8764de0c

// Vnet reads the secret from the passed reference and return an Azure Vnet client.
func (f azureFactory) Vnet() (Vnet, error) {
	return NewVnetClient(*f.auth)
}

// Vnet reads the secret from the passed reference and return an Azure Vnet client.
func (f azureFactory) Vnet() (Vnet, error) {
	return NewVnetClient(*f.auth)
}

// Subnet reads the secret from the passed reference and return an Azure Subnet client.
func (f azureFactory) Subnet() (Subnet, error) {
	return NewSubnetsClient(*f.auth)
}

// RouteTables reads the secret from the passed reference and return an Azure RouteTables client.
func (f azureFactory) RouteTables() (RouteTables, error) {
	return NewRouteTablesClient(*f.auth)
}

// NatGateway returns a NatGateway client.
func (f azureFactory) NatGateway() (NatGateway, error) {
	return NewNatGatewaysClient(*f.auth)
}

// AvailabilitySet returns an AvailabilitySet client.
func (f azureFactory) AvailabilitySet() (AvailabilitySet, error) {
	return NewAvailabilitySetClient(*f.auth)
}

// ManagedUserIdentity returns a ManagedUserIdentity client.
func (f azureFactory) ManagedUserIdentity() (ManagedUserIdentity, error) {
	return NewManagedUserIdentityClient(*f.auth)
}<|MERGE_RESOLUTION|>--- conflicted
+++ resolved
@@ -18,17 +18,12 @@
 	"context"
 
 	"github.com/Azure/azure-sdk-for-go/sdk/resourcemanager/resources/armresources"
-<<<<<<< HEAD
-	azurecompute "github.com/Azure/azure-sdk-for-go/services/compute/mgmt/2021-03-01/compute"
 	azuredns "github.com/Azure/azure-sdk-for-go/services/dns/mgmt/2018-05-01/dns"
-	azurenetwork "github.com/Azure/azure-sdk-for-go/services/network/mgmt/2020-05-01/network"
-=======
-	azuredns "github.com/Azure/azure-sdk-for-go/services/dns/mgmt/2018-05-01/dns"
->>>>>>> 8764de0c
 	azurestorage "github.com/Azure/azure-sdk-for-go/services/storage/mgmt/2019-04-01/storage"
-	"github.com/gardener/gardener-extension-provider-azure/pkg/internal"
 	corev1 "k8s.io/api/core/v1"
 	"sigs.k8s.io/controller-runtime/pkg/client"
+
+	"github.com/gardener/gardener-extension-provider-azure/pkg/internal"
 )
 
 // NewAzureClientFactory creates a new Azure client factory with the passed secret reference.
@@ -88,38 +83,12 @@
 
 // Vmss reads the secret from the passed reference and return an Azure virtual machine scale set client.
 func (f azureFactory) Vmss() (Vmss, error) {
-<<<<<<< HEAD
-	authorizer, subscriptionID, err := internal.GetAuthorizerAndSubscriptionID(f.auth)
-	if err != nil {
-		return nil, err
-	}
-	vmssClient := azurecompute.NewVirtualMachineScaleSetsClient(subscriptionID)
-	vmssClient.Authorizer = authorizer
-
-	return VmssClient{
-		client: vmssClient,
-	}, nil
-=======
 	return NewVmssClient(*f.auth)
->>>>>>> 8764de0c
 }
 
 // VirtualMachine reads the secret from the passed reference and return an Azure virtual machine client.
 func (f azureFactory) VirtualMachine() (VirtualMachine, error) {
-<<<<<<< HEAD
-	authorizer, subscriptionID, err := internal.GetAuthorizerAndSubscriptionID(f.auth)
-	if err != nil {
-		return nil, err
-	}
-	virtualMachinesClient := azurecompute.NewVirtualMachinesClient(subscriptionID)
-	virtualMachinesClient.Authorizer = authorizer
-
-	return VirtualMachinesClient{
-		client: virtualMachinesClient,
-	}, nil
-=======
 	return NewVMClient(*f.auth)
->>>>>>> 8764de0c
 }
 
 // DNSZone reads the secret from the passed reference and return an Azure DNS zone client.
@@ -152,72 +121,23 @@
 
 // NetworkSecurityGroup reads the secret from the passed reference and return an Azure network security group client.
 func (f azureFactory) NetworkSecurityGroup() (NetworkSecurityGroup, error) {
-<<<<<<< HEAD
-	authorizer, id, err := internal.GetAuthorizerAndSubscriptionID(f.auth)
-	if err != nil {
-		return nil, err
-	}
-	networkSecurityGroupClient := azurenetwork.NewSecurityGroupsClient(id)
-	networkSecurityGroupClient.Authorizer = authorizer
-
-	return NetworkSecurityGroupClient{
-		client: networkSecurityGroupClient,
-	}, nil
-=======
 	return NewSecurityGroupClient(*f.auth)
->>>>>>> 8764de0c
 }
 
 // PublicIP reads the secret from the passed reference and return an Azure network PublicIPClient.
 func (f azureFactory) PublicIP() (PublicIP, error) {
-<<<<<<< HEAD
-	authorizer, id, err := internal.GetAuthorizerAndSubscriptionID(f.auth)
-	if err != nil {
-		return nil, err
-	}
-	publicIPClient := azurenetwork.NewPublicIPAddressesClient(id)
-	publicIPClient.Authorizer = authorizer
-=======
 	return NewPublicIPClient(*f.auth)
->>>>>>> 8764de0c
 
 }
 
 // NetworkInterface reads the secret from the passed reference and return an Azure network interface client.
 func (f azureFactory) NetworkInterface() (NetworkInterface, error) {
-<<<<<<< HEAD
-	authorizer, subscriptionID, err := internal.GetAuthorizerAndSubscriptionID(f.auth)
-	if err != nil {
-		return nil, err
-	}
-	networkInterfaceClient := azurenetwork.NewInterfacesClient(subscriptionID)
-	networkInterfaceClient.Authorizer = authorizer
-
-	return NetworkInterfaceClient{
-		client: networkInterfaceClient,
-	}, nil
-=======
 	return NewNetworkInterfaceClient(*f.auth)
->>>>>>> 8764de0c
 }
 
 // Disk reads the secret from the passed reference and return an Azure disk client.
 func (f azureFactory) Disk() (Disk, error) {
-<<<<<<< HEAD
-	authorizer, subscriptionID, err := internal.GetAuthorizerAndSubscriptionID(f.auth)
-	if err != nil {
-		return nil, err
-	}
-	disksClient := azurecompute.NewDisksClient(subscriptionID)
-	disksClient.Authorizer = authorizer
-=======
 	return NewDisksClient(*f.auth)
-}
->>>>>>> 8764de0c
-
-// Vnet reads the secret from the passed reference and return an Azure Vnet client.
-func (f azureFactory) Vnet() (Vnet, error) {
-	return NewVnetClient(*f.auth)
 }
 
 // Vnet reads the secret from the passed reference and return an Azure Vnet client.
