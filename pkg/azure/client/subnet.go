// Copyright (c) 2021 SAP SE or an SAP affiliate company. All rights reserved. This file is licensed under the Apache Software License, v. 2 except as noted otherwise in the LICENSE file
//
// Licensed under the Apache License, Version 2.0 (the "License");
// you may not use this file except in compliance with the License.
// You may obtain a copy of the License at
//
//      http://www.apache.org/licenses/LICENSE-2.0
//
// Unless required by applicable law or agreed to in writing, software
// distributed under the License is distributed on an "AS IS" BASIS,
// WITHOUT WARRANTIES OR CONDITIONS OF ANY KIND, either express or implied.
// See the License for the specific language governing permissions and
// limitations under the License.

package client

import (
	"context"

	"github.com/Azure/azure-sdk-for-go/sdk/resourcemanager/network/armnetwork/v2"
<<<<<<< HEAD
=======

>>>>>>> 8764de0c
	"github.com/gardener/gardener-extension-provider-azure/pkg/internal"
)

// NewSubnetsClient creates a new subnets client.
func NewSubnetsClient(auth internal.ClientAuth) (*SubnetsClient, error) {
	cred, err := auth.GetAzClientCredentials()
<<<<<<< HEAD
	if err != nil {
		return nil, err
	}
	client, err := armnetwork.NewSubnetsClient(auth.SubscriptionID, cred, nil)
	return &SubnetsClient{client}, err
}

// CreateOrUpdate creates or updates a subnet in a given virtual network.
func (c SubnetsClient) CreateOrUpdate(ctx context.Context, resourceGroupName, vnetName, subnetName string, parameters armnetwork.Subnet) error {
	poller, err := c.client.BeginCreateOrUpdate(ctx, resourceGroupName, vnetName, subnetName, parameters, nil)
	if err != nil {
		return err
	}
	_, err = poller.PollUntilDone(ctx, nil)
	return err
}

// Get will get a subnet in a given virtual network. If the requested subnet not exists nil will be returned.
func (c SubnetsClient) Get(ctx context.Context, resourceGroupName string, vnetName string, name string) (*armnetwork.SubnetsClientGetResponse, error) {
	subnet, err := c.client.Get(ctx, resourceGroupName, vnetName, name, nil)
=======
>>>>>>> 8764de0c
	if err != nil {
		return nil, err
	}
	client, err := armnetwork.NewSubnetsClient(auth.SubscriptionID, cred, nil)
	return &SubnetsClient{client}, err
}

<<<<<<< HEAD
=======
// CreateOrUpdate creates or updates a subnet in a given virtual network.
func (c SubnetsClient) CreateOrUpdate(ctx context.Context, resourceGroupName, vnetName, subnetName string, parameters armnetwork.Subnet) (*armnetwork.Subnet, error) {
	poller, err := c.client.BeginCreateOrUpdate(ctx, resourceGroupName, vnetName, subnetName, parameters, nil)
	if err != nil {
		return nil, err
	}
	res, err := poller.PollUntilDone(ctx, nil)
	return &res.Subnet, err
}

// Get will get a subnet in a given virtual network. If the requested subnet not exists nil will be returned.
func (c SubnetsClient) Get(ctx context.Context, resourceGroupName string, vnetName string, name string) (*armnetwork.Subnet, error) {
	subnet, err := c.client.Get(ctx, resourceGroupName, vnetName, name, nil)
	if err != nil {
		return nil, FilterNotFoundError(err)
	}
	return &subnet.Subnet, nil
}

>>>>>>> 8764de0c
// List lists all subnets of a given virtual network.
func (c SubnetsClient) List(ctx context.Context, resourceGroupName, vnetName string) ([]*armnetwork.Subnet, error) {
	pager := c.client.NewListPager(resourceGroupName, vnetName, nil)
	subnetList := []*armnetwork.Subnet{}
	for pager.More() {
		page, err := pager.NextPage(ctx)
		subnetList = append(subnetList, page.Value...)
		if err != nil {
			return nil, err
		}
	}
	return subnetList, nil
}

// Delete deletes a subnet in a given virtual network.
func (c SubnetsClient) Delete(ctx context.Context, resourceGroupName, vnetName, subnetName string) error {
	poller, err := c.client.BeginDelete(ctx, resourceGroupName, vnetName, subnetName, nil)
	if err != nil {
<<<<<<< HEAD
		return err
=======
		return FilterNotFoundError(err)
>>>>>>> 8764de0c
	}

	_, err = poller.PollUntilDone(ctx, nil)
	return err
}<|MERGE_RESOLUTION|>--- conflicted
+++ resolved
@@ -18,17 +18,13 @@
 	"context"
 
 	"github.com/Azure/azure-sdk-for-go/sdk/resourcemanager/network/armnetwork/v2"
-<<<<<<< HEAD
-=======
 
->>>>>>> 8764de0c
 	"github.com/gardener/gardener-extension-provider-azure/pkg/internal"
 )
 
 // NewSubnetsClient creates a new subnets client.
 func NewSubnetsClient(auth internal.ClientAuth) (*SubnetsClient, error) {
 	cred, err := auth.GetAzClientCredentials()
-<<<<<<< HEAD
 	if err != nil {
 		return nil, err
 	}
@@ -36,30 +32,6 @@
 	return &SubnetsClient{client}, err
 }
 
-// CreateOrUpdate creates or updates a subnet in a given virtual network.
-func (c SubnetsClient) CreateOrUpdate(ctx context.Context, resourceGroupName, vnetName, subnetName string, parameters armnetwork.Subnet) error {
-	poller, err := c.client.BeginCreateOrUpdate(ctx, resourceGroupName, vnetName, subnetName, parameters, nil)
-	if err != nil {
-		return err
-	}
-	_, err = poller.PollUntilDone(ctx, nil)
-	return err
-}
-
-// Get will get a subnet in a given virtual network. If the requested subnet not exists nil will be returned.
-func (c SubnetsClient) Get(ctx context.Context, resourceGroupName string, vnetName string, name string) (*armnetwork.SubnetsClientGetResponse, error) {
-	subnet, err := c.client.Get(ctx, resourceGroupName, vnetName, name, nil)
-=======
->>>>>>> 8764de0c
-	if err != nil {
-		return nil, err
-	}
-	client, err := armnetwork.NewSubnetsClient(auth.SubscriptionID, cred, nil)
-	return &SubnetsClient{client}, err
-}
-
-<<<<<<< HEAD
-=======
 // CreateOrUpdate creates or updates a subnet in a given virtual network.
 func (c SubnetsClient) CreateOrUpdate(ctx context.Context, resourceGroupName, vnetName, subnetName string, parameters armnetwork.Subnet) (*armnetwork.Subnet, error) {
 	poller, err := c.client.BeginCreateOrUpdate(ctx, resourceGroupName, vnetName, subnetName, parameters, nil)
@@ -79,7 +51,6 @@
 	return &subnet.Subnet, nil
 }
 
->>>>>>> 8764de0c
 // List lists all subnets of a given virtual network.
 func (c SubnetsClient) List(ctx context.Context, resourceGroupName, vnetName string) ([]*armnetwork.Subnet, error) {
 	pager := c.client.NewListPager(resourceGroupName, vnetName, nil)
@@ -98,11 +69,7 @@
 func (c SubnetsClient) Delete(ctx context.Context, resourceGroupName, vnetName, subnetName string) error {
 	poller, err := c.client.BeginDelete(ctx, resourceGroupName, vnetName, subnetName, nil)
 	if err != nil {
-<<<<<<< HEAD
-		return err
-=======
 		return FilterNotFoundError(err)
->>>>>>> 8764de0c
 	}
 
 	_, err = poller.PollUntilDone(ctx, nil)
